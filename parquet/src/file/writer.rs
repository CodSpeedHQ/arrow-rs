// Licensed to the Apache Software Foundation (ASF) under one
// or more contributor license agreements.  See the NOTICE file
// distributed with this work for additional information
// regarding copyright ownership.  The ASF licenses this file
// to you under the Apache License, Version 2.0 (the
// "License"); you may not use this file except in compliance
// with the License.  You may obtain a copy of the License at
//
//   http://www.apache.org/licenses/LICENSE-2.0
//
// Unless required by applicable law or agreed to in writing,
// software distributed under the License is distributed on an
// "AS IS" BASIS, WITHOUT WARRANTIES OR CONDITIONS OF ANY
// KIND, either express or implied.  See the License for the
// specific language governing permissions and limitations
// under the License.

//! Contains file writer API, and provides methods to write row groups and columns by
//! using row group writers and column writers respectively.

use crate::bloom_filter::Sbbf;
use crate::file::page_index::index::Index;
use crate::format as parquet;
use crate::format::{ColumnIndex, OffsetIndex, RowGroup};
use crate::thrift::TSerializable;
use std::fmt::Debug;
use std::io::{BufWriter, IoSlice, Read};
use std::{io::Write, sync::Arc};
use thrift::protocol::TCompactOutputProtocol;

use crate::column::writer::{get_typed_column_writer_mut, ColumnCloseResult, ColumnWriterImpl};
use crate::column::{
    page::{CompressedPage, PageWriteSpec, PageWriter},
    writer::{get_column_writer, ColumnWriter},
};
use crate::data_type::DataType;
use crate::errors::{ParquetError, Result};
use crate::file::properties::{BloomFilterPosition, WriterPropertiesPtr};
use crate::file::reader::ChunkReader;
use crate::file::{metadata::*, PARQUET_MAGIC};
use crate::schema::types::{self, ColumnDescPtr, SchemaDescPtr, SchemaDescriptor, TypePtr};

/// A wrapper around a [`Write`] that keeps track of the number
/// of bytes that have been written. The given [`Write`] is wrapped
/// with a [`BufWriter`] to optimize writing performance.
pub struct TrackedWrite<W: Write> {
    inner: BufWriter<W>,
    bytes_written: usize,
}

impl<W: Write> TrackedWrite<W> {
    /// Create a new [`TrackedWrite`] from a [`Write`]
    pub fn new(inner: W) -> Self {
        let buf_write = BufWriter::new(inner);
        Self {
            inner: buf_write,
            bytes_written: 0,
        }
    }

    /// Returns the number of bytes written to this instance
    pub fn bytes_written(&self) -> usize {
        self.bytes_written
    }

    /// Returns a reference to the underlying writer.
    pub fn inner(&self) -> &W {
        self.inner.get_ref()
    }

    /// Returns a mutable reference to the underlying writer.
    ///
    /// It is inadvisable to directly write to the underlying writer, doing so
    /// will likely result in data corruption
    pub fn inner_mut(&mut self) -> &mut W {
        self.inner.get_mut()
    }

    /// Returns the underlying writer.
    pub fn into_inner(self) -> Result<W> {
        self.inner.into_inner().map_err(|err| {
            ParquetError::General(format!("fail to get inner writer: {:?}", err.to_string()))
        })
    }
}

impl<W: Write> Write for TrackedWrite<W> {
    fn write(&mut self, buf: &[u8]) -> std::io::Result<usize> {
        let bytes = self.inner.write(buf)?;
        self.bytes_written += bytes;
        Ok(bytes)
    }

    fn write_vectored(&mut self, bufs: &[IoSlice<'_>]) -> std::io::Result<usize> {
        let bytes = self.inner.write_vectored(bufs)?;
        self.bytes_written += bytes;
        Ok(bytes)
    }

    fn write_all(&mut self, buf: &[u8]) -> std::io::Result<()> {
        self.inner.write_all(buf)?;
        self.bytes_written += buf.len();

        Ok(())
    }

    fn flush(&mut self) -> std::io::Result<()> {
        self.inner.flush()
    }
}

/// Callback invoked on closing a column chunk
pub type OnCloseColumnChunk<'a> = Box<dyn FnOnce(ColumnCloseResult) -> Result<()> + 'a>;

/// Callback invoked on closing a row group, arguments are:
///
/// - the row group metadata
/// - the column index for each column chunk
/// - the offset index for each column chunk
pub type OnCloseRowGroup<'a, W> = Box<
    dyn FnOnce(
            &'a mut TrackedWrite<W>,
            RowGroupMetaData,
            Vec<Option<Sbbf>>,
            Vec<Option<ColumnIndex>>,
            Vec<Option<OffsetIndex>>,
        ) -> Result<()>
        + 'a
        + Send,
>;

// ----------------------------------------------------------------------
// Serialized impl for file & row group writers

/// Parquet file writer API.
/// Provides methods to write row groups sequentially.
///
/// The main workflow should be as following:
/// - Create file writer, this will open a new file and potentially write some metadata.
/// - Request a new row group writer by calling `next_row_group`.
/// - Once finished writing row group, close row group writer by calling `close`
/// - Write subsequent row groups, if necessary.
/// - After all row groups have been written, close the file writer using `close` method.
pub struct SerializedFileWriter<W: Write> {
    buf: TrackedWrite<W>,
    schema: TypePtr,
    descr: SchemaDescPtr,
    props: WriterPropertiesPtr,
    row_groups: Vec<RowGroupMetaData>,
    bloom_filters: Vec<Vec<Option<Sbbf>>>,
    column_indexes: Vec<Vec<Option<ColumnIndex>>>,
    offset_indexes: Vec<Vec<Option<OffsetIndex>>>,
    row_group_index: usize,
    // kv_metadatas will be appended to `props` when `write_metadata`
    kv_metadatas: Vec<KeyValue>,
    finished: bool,
}

impl<W: Write> Debug for SerializedFileWriter<W> {
    fn fmt(&self, f: &mut std::fmt::Formatter<'_>) -> std::fmt::Result {
        // implement Debug so this can be used with #[derive(Debug)]
        // in client code rather than actually listing all the fields
        f.debug_struct("SerializedFileWriter")
            .field("descr", &self.descr)
            .field("row_group_index", &self.row_group_index)
            .field("kv_metadatas", &self.kv_metadatas)
            .finish_non_exhaustive()
    }
}

impl<W: Write + Send> SerializedFileWriter<W> {
    /// Creates new file writer.
    pub fn new(buf: W, schema: TypePtr, properties: WriterPropertiesPtr) -> Result<Self> {
        let mut buf = TrackedWrite::new(buf);
        Self::start_file(&mut buf)?;
        Ok(Self {
            buf,
            schema: schema.clone(),
            descr: Arc::new(SchemaDescriptor::new(schema)),
            props: properties,
            row_groups: vec![],
            bloom_filters: vec![],
            column_indexes: Vec::new(),
            offset_indexes: Vec::new(),
            row_group_index: 0,
            kv_metadatas: Vec::new(),
            finished: false,
        })
    }

    /// Creates new row group from this file writer.
    /// In case of IO error or Thrift error, returns `Err`.
    ///
    /// There is no limit on a number of row groups in a file; however, row groups have
    /// to be written sequentially. Every time the next row group is requested, the
    /// previous row group must be finalised and closed using `RowGroupWriter::close` method.
    pub fn next_row_group(&mut self) -> Result<SerializedRowGroupWriter<'_, W>> {
        self.assert_previous_writer_closed()?;
        let ordinal = self.row_group_index;

        self.row_group_index += 1;

        let bloom_filter_position = self.properties().bloom_filter_position();
        let row_groups = &mut self.row_groups;
        let row_bloom_filters = &mut self.bloom_filters;
        let row_column_indexes = &mut self.column_indexes;
        let row_offset_indexes = &mut self.offset_indexes;
        let on_close = move |buf,
                             mut metadata,
                             row_group_bloom_filter,
                             row_group_column_index,
                             row_group_offset_index| {
            row_bloom_filters.push(row_group_bloom_filter);
            row_column_indexes.push(row_group_column_index);
            row_offset_indexes.push(row_group_offset_index);
            // write bloom filters out immediately after the row group if requested
            match bloom_filter_position {
                BloomFilterPosition::AfterRowGroup => {
                    write_bloom_filters(buf, row_bloom_filters, &mut metadata)?
                }
                BloomFilterPosition::End => (),
            };
            row_groups.push(metadata);
            Ok(())
        };

        let row_group_writer = SerializedRowGroupWriter::new(
            self.descr.clone(),
            self.props.clone(),
            &mut self.buf,
            ordinal as i16,
            Some(Box::new(on_close)),
        );
        Ok(row_group_writer)
    }

    /// Returns metadata for any flushed row groups
    pub fn flushed_row_groups(&self) -> &[RowGroupMetaData] {
        &self.row_groups
    }

    /// Close and finalize the underlying Parquet writer
    ///
    /// Unlike [`Self::close`] this does not consume self
    ///
    /// Attempting to write after calling finish will result in an error
    pub fn finish(&mut self) -> Result<parquet::FileMetaData> {
        self.assert_previous_writer_closed()?;
        let metadata = self.write_metadata()?;
        self.buf.flush()?;
        Ok(metadata)
    }

    /// Closes and finalises file writer, returning the file metadata.
    pub fn close(mut self) -> Result<parquet::FileMetaData> {
        self.finish()
    }

    /// Writes magic bytes at the beginning of the file.
    fn start_file(buf: &mut TrackedWrite<W>) -> Result<()> {
        buf.write_all(&PARQUET_MAGIC)?;
        Ok(())
    }

    /// Assembles and writes metadata at the end of the file.
    fn write_metadata(&mut self) -> Result<parquet::FileMetaData> {
        self.finished = true;

        // write out any remaining bloom filters after all row groups
        for row_group in &mut self.row_groups {
            write_bloom_filters(&mut self.buf, &mut self.bloom_filters, row_group)?;
        }

        let key_value_metadata = match self.props.key_value_metadata() {
            Some(kv) => Some(kv.iter().chain(&self.kv_metadatas).cloned().collect()),
            None if self.kv_metadatas.is_empty() => None,
            None => Some(self.kv_metadatas.clone()),
        };

        let row_groups = self
            .row_groups
            .iter()
            .map(|v| v.to_thrift())
            .collect::<Vec<_>>();

        let mut encoder = ThriftMetadataWriter::new(
            &mut self.buf,
            &self.schema,
            &self.descr,
            row_groups,
            Some(self.props.created_by().to_string()),
            self.props.writer_version().as_num(),
        );
        if let Some(key_value_metadata) = key_value_metadata {
            encoder = encoder.with_key_value_metadata(key_value_metadata)
        }
        encoder = encoder.with_column_indexes(&self.column_indexes);
        encoder = encoder.with_offset_indexes(&self.offset_indexes);
        encoder.finish()
    }

    #[inline]
    fn assert_previous_writer_closed(&self) -> Result<()> {
        if self.finished {
            return Err(general_err!("SerializedFileWriter already finished"));
        }

        if self.row_group_index != self.row_groups.len() {
            Err(general_err!("Previous row group writer was not closed"))
        } else {
            Ok(())
        }
    }

    pub fn append_key_value_metadata(&mut self, kv_metadata: KeyValue) {
        self.kv_metadatas.push(kv_metadata);
    }

    /// Returns a reference to schema descriptor.
    pub fn schema_descr(&self) -> &SchemaDescriptor {
        &self.descr
    }

    /// Returns a reference to the writer properties
    pub fn properties(&self) -> &WriterPropertiesPtr {
        &self.props
    }

    /// Returns a reference to the underlying writer.
    pub fn inner(&self) -> &W {
        self.buf.inner()
    }

    /// Returns a mutable reference to the underlying writer.
    ///
    /// It is inadvisable to directly write to the underlying writer.
    pub fn inner_mut(&mut self) -> &mut W {
        self.buf.inner_mut()
    }

    /// Writes the file footer and returns the underlying writer.
    pub fn into_inner(mut self) -> Result<W> {
        self.assert_previous_writer_closed()?;
        let _ = self.write_metadata()?;

        self.buf.into_inner()
    }

    /// Returns the number of bytes written to this instance
    pub fn bytes_written(&self) -> usize {
        self.buf.bytes_written()
    }
}

/// Serialize all the bloom filters of the given row group to the given buffer,
/// and returns the updated row group metadata.
fn write_bloom_filters<W: Write + Send>(
    buf: &mut TrackedWrite<W>,
    bloom_filters: &mut [Vec<Option<Sbbf>>],
    row_group: &mut RowGroupMetaData,
) -> Result<()> {
    // iter row group
    // iter each column
    // write bloom filter to the file

    let row_group_idx: u16 = row_group
        .ordinal()
        .expect("Missing row group ordinal")
        .try_into()
        .expect("Negative row group ordinal");
    let row_group_idx = row_group_idx as usize;
    for (column_idx, column_chunk) in row_group.columns_mut().iter_mut().enumerate() {
        if let Some(bloom_filter) = bloom_filters[row_group_idx][column_idx].take() {
            let start_offset = buf.bytes_written();
            bloom_filter.write(&mut *buf)?;
            let end_offset = buf.bytes_written();
            // set offset and index for bloom filter
            *column_chunk = column_chunk
                .clone()
                .into_builder()
                .set_bloom_filter_offset(Some(start_offset as i64))
                .set_bloom_filter_length(Some((end_offset - start_offset) as i32))
                .build()?;
        }
    }
    Ok(())
}

/// Parquet row group writer API.
/// Provides methods to access column writers in an iterator-like fashion, order is
/// guaranteed to match the order of schema leaves (column descriptors).
///
/// All columns should be written sequentially; the main workflow is:
/// - Request the next column using `next_column` method - this will return `None` if no
///   more columns are available to write.
/// - Once done writing a column, close column writer with `close`
/// - Once all columns have been written, close row group writer with `close`
///   method. THe close method will return row group metadata and is no-op
///   on already closed row group.
pub struct SerializedRowGroupWriter<'a, W: Write> {
    descr: SchemaDescPtr,
    props: WriterPropertiesPtr,
    buf: &'a mut TrackedWrite<W>,
    total_rows_written: Option<u64>,
    total_bytes_written: u64,
    total_uncompressed_bytes: i64,
    column_index: usize,
    row_group_metadata: Option<RowGroupMetaDataPtr>,
    column_chunks: Vec<ColumnChunkMetaData>,
    bloom_filters: Vec<Option<Sbbf>>,
    column_indexes: Vec<Option<ColumnIndex>>,
    offset_indexes: Vec<Option<OffsetIndex>>,
    row_group_index: i16,
    file_offset: i64,
    on_close: Option<OnCloseRowGroup<'a, W>>,
}

impl<'a, W: Write + Send> SerializedRowGroupWriter<'a, W> {
    /// Creates a new `SerializedRowGroupWriter` with:
    ///
    /// - `schema_descr` - the schema to write
    /// - `properties` - writer properties
    /// - `buf` - the buffer to write data to
    /// - `row_group_index` - row group index in this parquet file.
    /// - `file_offset` - file offset of this row group in this parquet file.
    /// - `on_close` - an optional callback that will invoked on [`Self::close`]
    pub fn new(
        schema_descr: SchemaDescPtr,
        properties: WriterPropertiesPtr,
        buf: &'a mut TrackedWrite<W>,
        row_group_index: i16,
        on_close: Option<OnCloseRowGroup<'a, W>>,
    ) -> Self {
        let num_columns = schema_descr.num_columns();
        let file_offset = buf.bytes_written() as i64;
        Self {
            buf,
            row_group_index,
            file_offset,
            on_close,
            total_rows_written: None,
            descr: schema_descr,
            props: properties,
            column_index: 0,
            row_group_metadata: None,
            column_chunks: Vec::with_capacity(num_columns),
            bloom_filters: Vec::with_capacity(num_columns),
            column_indexes: Vec::with_capacity(num_columns),
            offset_indexes: Vec::with_capacity(num_columns),
            total_bytes_written: 0,
            total_uncompressed_bytes: 0,
        }
    }

    /// Advance `self.column_index` returning the next [`ColumnDescPtr`] if any
    fn next_column_desc(&mut self) -> Option<ColumnDescPtr> {
        let ret = self.descr.columns().get(self.column_index)?.clone();
        self.column_index += 1;
        Some(ret)
    }

    /// Returns [`OnCloseColumnChunk`] for the next writer
    fn get_on_close(&mut self) -> (&mut TrackedWrite<W>, OnCloseColumnChunk<'_>) {
        let total_bytes_written = &mut self.total_bytes_written;
        let total_uncompressed_bytes = &mut self.total_uncompressed_bytes;
        let total_rows_written = &mut self.total_rows_written;
        let column_chunks = &mut self.column_chunks;
        let column_indexes = &mut self.column_indexes;
        let offset_indexes = &mut self.offset_indexes;
        let bloom_filters = &mut self.bloom_filters;

        let on_close = |r: ColumnCloseResult| {
            // Update row group writer metrics
            *total_bytes_written += r.bytes_written;
            *total_uncompressed_bytes += r.metadata.uncompressed_size();
            column_chunks.push(r.metadata);
            bloom_filters.push(r.bloom_filter);
            column_indexes.push(r.column_index);
            offset_indexes.push(r.offset_index);

            if let Some(rows) = *total_rows_written {
                if rows != r.rows_written {
                    return Err(general_err!(
                        "Incorrect number of rows, expected {} != {} rows",
                        rows,
                        r.rows_written
                    ));
                }
            } else {
                *total_rows_written = Some(r.rows_written);
            }

            Ok(())
        };
        (self.buf, Box::new(on_close))
    }

    /// Returns the next column writer, if available, using the factory function;
    /// otherwise returns `None`.
    pub(crate) fn next_column_with_factory<'b, F, C>(&'b mut self, factory: F) -> Result<Option<C>>
    where
        F: FnOnce(
            ColumnDescPtr,
            WriterPropertiesPtr,
            Box<dyn PageWriter + 'b>,
            OnCloseColumnChunk<'b>,
        ) -> Result<C>,
    {
        self.assert_previous_writer_closed()?;
        Ok(match self.next_column_desc() {
            Some(column) => {
                let props = self.props.clone();
                let (buf, on_close) = self.get_on_close();
                let page_writer = Box::new(SerializedPageWriter::new(buf));
                Some(factory(column, props, page_writer, Box::new(on_close))?)
            }
            None => None,
        })
    }

    /// Returns the next column writer, if available; otherwise returns `None`.
    /// In case of any IO error or Thrift error, or if row group writer has already been
    /// closed returns `Err`.
    pub fn next_column(&mut self) -> Result<Option<SerializedColumnWriter<'_>>> {
        self.next_column_with_factory(|descr, props, page_writer, on_close| {
            let column_writer = get_column_writer(descr, props, page_writer);
            Ok(SerializedColumnWriter::new(column_writer, Some(on_close)))
        })
    }

    /// Append an encoded column chunk from another source without decoding it
    ///
    /// This can be used for efficiently concatenating or projecting parquet data,
    /// or encoding parquet data to temporary in-memory buffers
    ///
    /// See [`Self::next_column`] for writing data that isn't already encoded
    pub fn append_column<R: ChunkReader>(
        &mut self,
        reader: &R,
        mut close: ColumnCloseResult,
    ) -> Result<()> {
        self.assert_previous_writer_closed()?;
        let desc = self
            .next_column_desc()
            .ok_or_else(|| general_err!("exhausted columns in SerializedRowGroupWriter"))?;

        let metadata = close.metadata;

        if metadata.column_descr() != desc.as_ref() {
            return Err(general_err!(
                "column descriptor mismatch, expected {:?} got {:?}",
                desc,
                metadata.column_descr()
            ));
        }

        let src_dictionary_offset = metadata.dictionary_page_offset();
        let src_data_offset = metadata.data_page_offset();
        let src_offset = src_dictionary_offset.unwrap_or(src_data_offset);
        let src_length = metadata.compressed_size();

        let write_offset = self.buf.bytes_written();
        let mut read = reader.get_read(src_offset as _)?.take(src_length as _);
        let write_length = std::io::copy(&mut read, &mut self.buf)?;

        if src_length as u64 != write_length {
            return Err(general_err!(
                "Failed to splice column data, expected {read_length} got {write_length}"
            ));
        }

        let map_offset = |x| x - src_offset + write_offset as i64;
        let mut builder = ColumnChunkMetaData::builder(metadata.column_descr_ptr())
            .set_compression(metadata.compression())
            .set_encodings(metadata.encodings().clone())
            .set_total_compressed_size(metadata.compressed_size())
            .set_total_uncompressed_size(metadata.uncompressed_size())
            .set_num_values(metadata.num_values())
            .set_data_page_offset(map_offset(src_data_offset))
            .set_dictionary_page_offset(src_dictionary_offset.map(map_offset))
            .set_unencoded_byte_array_data_bytes(metadata.unencoded_byte_array_data_bytes());

        if let Some(rep_hist) = metadata.repetition_level_histogram() {
            builder = builder.set_repetition_level_histogram(Some(rep_hist.clone()))
        }
        if let Some(def_hist) = metadata.definition_level_histogram() {
            builder = builder.set_definition_level_histogram(Some(def_hist.clone()))
        }
        if let Some(statistics) = metadata.statistics() {
            builder = builder.set_statistics(statistics.clone())
        }
        close.metadata = builder.build()?;

        if let Some(offsets) = close.offset_index.as_mut() {
            for location in &mut offsets.page_locations {
                location.offset = map_offset(location.offset)
            }
        }

        let (_, on_close) = self.get_on_close();
        on_close(close)
    }

    /// Closes this row group writer and returns row group metadata.
    pub fn close(mut self) -> Result<RowGroupMetaDataPtr> {
        if self.row_group_metadata.is_none() {
            self.assert_previous_writer_closed()?;

            let column_chunks = std::mem::take(&mut self.column_chunks);
            let row_group_metadata = RowGroupMetaData::builder(self.descr.clone())
                .set_column_metadata(column_chunks)
                .set_total_byte_size(self.total_uncompressed_bytes)
                .set_num_rows(self.total_rows_written.unwrap_or(0) as i64)
                .set_sorting_columns(self.props.sorting_columns().cloned())
                .set_ordinal(self.row_group_index)
                .set_file_offset(self.file_offset)
                .build()?;

            self.row_group_metadata = Some(Arc::new(row_group_metadata.clone()));

            if let Some(on_close) = self.on_close.take() {
                on_close(
                    self.buf,
                    row_group_metadata,
                    self.bloom_filters,
                    self.column_indexes,
                    self.offset_indexes,
                )?
            }
        }

        let metadata = self.row_group_metadata.as_ref().unwrap().clone();
        Ok(metadata)
    }

    #[inline]
    fn assert_previous_writer_closed(&self) -> Result<()> {
        if self.column_index != self.column_chunks.len() {
            Err(general_err!("Previous column writer was not closed"))
        } else {
            Ok(())
        }
    }
}

/// A wrapper around a [`ColumnWriter`] that invokes a callback on [`Self::close`]
pub struct SerializedColumnWriter<'a> {
    inner: ColumnWriter<'a>,
    on_close: Option<OnCloseColumnChunk<'a>>,
}

impl<'a> SerializedColumnWriter<'a> {
    /// Create a new [`SerializedColumnWriter`] from a [`ColumnWriter`] and an
    /// optional callback to be invoked on [`Self::close`]
    pub fn new(inner: ColumnWriter<'a>, on_close: Option<OnCloseColumnChunk<'a>>) -> Self {
        Self { inner, on_close }
    }

    /// Returns a reference to an untyped [`ColumnWriter`]
    pub fn untyped(&mut self) -> &mut ColumnWriter<'a> {
        &mut self.inner
    }

    /// Returns a reference to a typed [`ColumnWriterImpl`]
    pub fn typed<T: DataType>(&mut self) -> &mut ColumnWriterImpl<'a, T> {
        get_typed_column_writer_mut(&mut self.inner)
    }

    /// Close this [`SerializedColumnWriter`]
    pub fn close(mut self) -> Result<()> {
        let r = self.inner.close()?;
        if let Some(on_close) = self.on_close.take() {
            on_close(r)?
        }

        Ok(())
    }
}

/// A serialized implementation for Parquet [`PageWriter`].
/// Writes and serializes pages and metadata into output stream.
///
/// `SerializedPageWriter` should not be used after calling `close()`.
pub struct SerializedPageWriter<'a, W: Write> {
    sink: &'a mut TrackedWrite<W>,
}

impl<'a, W: Write> SerializedPageWriter<'a, W> {
    /// Creates new page writer.
    pub fn new(sink: &'a mut TrackedWrite<W>) -> Self {
        Self { sink }
    }

    /// Serializes page header into Thrift.
    /// Returns number of bytes that have been written into the sink.
    #[inline]
    fn serialize_page_header(&mut self, header: parquet::PageHeader) -> Result<usize> {
        let start_pos = self.sink.bytes_written();
        {
            let mut protocol = TCompactOutputProtocol::new(&mut self.sink);
            header.write_to_out_protocol(&mut protocol)?;
        }
        Ok(self.sink.bytes_written() - start_pos)
    }
}

impl<'a, W: Write + Send> PageWriter for SerializedPageWriter<'a, W> {
    fn write_page(&mut self, page: CompressedPage) -> Result<PageWriteSpec> {
        let page_type = page.page_type();
        let start_pos = self.sink.bytes_written() as u64;

        let page_header = page.to_thrift_header();
        let header_size = self.serialize_page_header(page_header)?;
        self.sink.write_all(page.data())?;

        let mut spec = PageWriteSpec::new();
        spec.page_type = page_type;
        spec.uncompressed_size = page.uncompressed_size() + header_size;
        spec.compressed_size = page.compressed_size() + header_size;
        spec.offset = start_pos;
        spec.bytes_written = self.sink.bytes_written() as u64 - start_pos;
        spec.num_values = page.num_values();

        Ok(spec)
    }

    fn close(&mut self) -> Result<()> {
        self.sink.flush()?;
        Ok(())
    }
}

/// Writes `crate::file::metadata` structures to a thrift encdoded byte streams
///
/// This structure handles the details of writing the various parts of parquet
/// metadata into a byte stream. It is used to write the metadata into a
/// parquet file and can also write metadata into other locations (such as a
/// store of bytes).
///
/// This is somewhat trickey because the metadata is not store as a single inline
/// thrift struture. It can have several "out of band" structures such as the OffsetIndex
/// and BloomFilters which are stored separately whose locations are stored as offsets
struct ThriftMetadataWriter<'a, W: Write> {
    buf: &'a mut TrackedWrite<W>,
    schema: &'a TypePtr,
    schema_descr: &'a SchemaDescPtr,
    row_groups: Vec<RowGroup>,
    column_indexes: Option<&'a [Vec<Option<ColumnIndex>>]>,
    offset_indexes: Option<&'a [Vec<Option<OffsetIndex>>]>,
    key_value_metadata: Option<Vec<KeyValue>>,
    created_by: Option<String>,
    writer_version: i32,
}

impl<'a, W: Write> ThriftMetadataWriter<'a, W> {
    /// Serialize all the offset index to the file
    fn write_offset_indexes(&mut self, offset_indexes: &[Vec<Option<OffsetIndex>>]) -> Result<()> {
        // iter row group
        // iter each column
        // write offset index to the file
        for (row_group_idx, row_group) in self.row_groups.iter_mut().enumerate() {
            for (column_idx, column_metadata) in row_group.columns.iter_mut().enumerate() {
                match &offset_indexes[row_group_idx][column_idx] {
                    Some(offset_index) => {
                        let start_offset = self.buf.bytes_written();
                        let mut protocol = TCompactOutputProtocol::new(&mut self.buf);
                        offset_index.write_to_out_protocol(&mut protocol)?;
                        let end_offset = self.buf.bytes_written();
                        // set offset and index for offset index
                        column_metadata.offset_index_offset = Some(start_offset as i64);
                        column_metadata.offset_index_length =
                            Some((end_offset - start_offset) as i32);
                    }
                    None => {}
                }
            }
        }
        Ok(())
    }

    /// Serialize all the column index to the file
    fn write_column_indexes(&mut self, column_indexes: &[Vec<Option<ColumnIndex>>]) -> Result<()> {
        // iter row group
        // iter each column
        // write column index to the file
        for (row_group_idx, row_group) in self.row_groups.iter_mut().enumerate() {
            for (column_idx, column_metadata) in row_group.columns.iter_mut().enumerate() {
                match &column_indexes[row_group_idx][column_idx] {
                    Some(column_index) => {
                        let start_offset = self.buf.bytes_written();
                        let mut protocol = TCompactOutputProtocol::new(&mut self.buf);
                        column_index.write_to_out_protocol(&mut protocol)?;
                        let end_offset = self.buf.bytes_written();
                        // set offset and index for offset index
                        column_metadata.column_index_offset = Some(start_offset as i64);
                        column_metadata.column_index_length =
                            Some((end_offset - start_offset) as i32);
                    }
                    None => {}
                }
            }
        }
        Ok(())
    }

    /// Assembles and writes the final metadata to self.buf
    pub fn finish(mut self) -> Result<parquet::FileMetaData> {
        let num_rows = self.row_groups.iter().map(|x| x.num_rows).sum();

        // Write column indexes and offset indexes
        if let Some(column_indexes) = self.column_indexes {
            self.write_column_indexes(column_indexes)?;
        }
        if let Some(offset_indexes) = self.offset_indexes {
            self.write_offset_indexes(offset_indexes)?;
        }

        // We only include ColumnOrder for leaf nodes.
        // Currently only supported ColumnOrder is TypeDefinedOrder so we set this
        // for all leaf nodes.
        // Even if the column has an undefined sort order, such as INTERVAL, this
        // is still technically the defined TYPEORDER so it should still be set.
        let column_orders = (0..self.schema_descr.num_columns())
            .map(|_| parquet::ColumnOrder::TYPEORDER(parquet::TypeDefinedOrder {}))
            .collect();
        // This field is optional, perhaps in cases where no min/max fields are set
        // in any Statistics or ColumnIndex object in the whole file.
        // But for simplicity we always set this field.
        let column_orders = Some(column_orders);

        let file_metadata = parquet::FileMetaData {
            num_rows,
            row_groups: self.row_groups,
            key_value_metadata: self.key_value_metadata.clone(),
            version: self.writer_version,
            schema: types::to_thrift(self.schema.as_ref())?,
            created_by: self.created_by.clone(),
            column_orders,
            encryption_algorithm: None,
            footer_signing_key_metadata: None,
        };

        // Write file metadata
        let start_pos = self.buf.bytes_written();
        {
            let mut protocol = TCompactOutputProtocol::new(&mut self.buf);
            file_metadata.write_to_out_protocol(&mut protocol)?;
        }
        let end_pos = self.buf.bytes_written();

        // Write footer
        let metadata_len = (end_pos - start_pos) as u32;

        self.buf.write_all(&metadata_len.to_le_bytes())?;
        self.buf.write_all(&PARQUET_MAGIC)?;
        Ok(file_metadata)
    }

    pub(self) fn new(
        buf: &'a mut TrackedWrite<W>,
        schema: &'a TypePtr,
        schema_descr: &'a SchemaDescPtr,
        row_groups: Vec<RowGroup>,
        created_by: Option<String>,
        writer_version: i32,
    ) -> Self {
        Self {
            buf,
            schema,
            schema_descr,
            row_groups,
            column_indexes: None,
            offset_indexes: None,
            key_value_metadata: None,
            created_by,
            writer_version,
        }
    }

    pub fn with_column_indexes(mut self, column_indexes: &'a [Vec<Option<ColumnIndex>>]) -> Self {
        self.column_indexes = Some(column_indexes);
        self
    }

    pub fn with_offset_indexes(mut self, offset_indexes: &'a [Vec<Option<OffsetIndex>>]) -> Self {
        self.offset_indexes = Some(offset_indexes);
        self
    }

    pub fn with_key_value_metadata(mut self, key_value_metadata: Vec<KeyValue>) -> Self {
        self.key_value_metadata = Some(key_value_metadata);
        self
    }
}

pub struct ParquetMetadataWriter<'a, W: Write> {
    buf: TrackedWrite<W>,
    write_page_index: bool,
    metadata: &'a ParquetMetaData,
}

impl<'a, W: Write> ParquetMetadataWriter<'a, W> {
    pub fn new(buf: W, metadata: &'a ParquetMetaData) -> Self {
        Self {
            buf: TrackedWrite::new(buf),
            write_page_index: true,
            metadata,
        }
    }

    pub fn write_page_index(&mut self, write_page_index: bool) -> &mut Self {
        self.write_page_index = write_page_index;
        self
    }

    pub fn finish(&mut self) -> Result<()> {
        let file_metadata = self.metadata.file_metadata();

        let schema = Arc::new(file_metadata.schema().clone());
        let schema_descr = Arc::new(SchemaDescriptor::new(schema.clone()));
        let created_by = file_metadata.created_by().map(str::to_string);

        let row_groups = self
            .metadata
            .row_groups()
            .iter()
            .map(|rg| rg.to_thrift())
            .collect::<Vec<_>>();

        let key_value_metadata = file_metadata.key_value_metadata().cloned();

        let column_indexes = self.convert_column_indexes();
        let offset_indexes = self.convert_offset_index();

        let mut encoder = ThriftMetadataWriter::new(
            &mut self.buf,
            &schema,
            &schema_descr,
            row_groups,
            created_by,
            file_metadata.version(),
        );
        encoder = encoder.with_column_indexes(&column_indexes);
        encoder = encoder.with_offset_indexes(&offset_indexes);
        if let Some(key_value_metadata) = key_value_metadata {
            encoder = encoder.with_key_value_metadata(key_value_metadata);
        }
        encoder.finish()?;

        Ok(())
    }

    fn convert_column_indexes(&self) -> Vec<Vec<Option<ColumnIndex>>> {
        if let Some(row_group_column_indexes) = self.metadata.column_index() {
            (0..self.metadata.row_groups().len())
                .map(|rg_idx| {
                    let column_indexes = &row_group_column_indexes[rg_idx];
                    column_indexes
                        .iter()
                        .map(|column_index| match column_index {
                            Index::NONE => None,
                            Index::BOOLEAN(column_index) => Some(column_index.to_thrift()),
                            Index::BYTE_ARRAY(column_index) => Some(column_index.to_thrift()),
                            Index::DOUBLE(column_index) => Some(column_index.to_thrift()),
                            Index::FIXED_LEN_BYTE_ARRAY(column_index) => {
                                Some(column_index.to_thrift())
                            }
                            Index::FLOAT(column_index) => Some(column_index.to_thrift()),
                            Index::INT32(column_index) => Some(column_index.to_thrift()),
                            Index::INT64(column_index) => Some(column_index.to_thrift()),
                            Index::INT96(column_index) => Some(column_index.to_thrift()),
                        })
                        .collect()
                })
                .collect()
        } else {
            // make a None for each row group, for each column
            self.metadata
                .row_groups()
                .iter()
                .map(|rg| std::iter::repeat(None).take(rg.columns().len()).collect())
                .collect()
        }
    }

    fn convert_offset_index(&self) -> Vec<Vec<Option<OffsetIndex>>> {
        if let Some(row_group_offset_indexes) = self.metadata.offset_index() {
            (0..self.metadata.row_groups().len())
                .map(|rg_idx| {
                    let offset_indexes = &row_group_offset_indexes[rg_idx];
                    offset_indexes
                        .iter()
                        .map(|offset_index| Some(offset_index.to_thrift()))
                        .collect()
                })
                .collect()
        } else {
            // make a None for each row group, for each column
            self.metadata
                .row_groups()
                .iter()
                .map(|rg| std::iter::repeat(None).take(rg.columns().len()).collect())
                .collect()
        }
    }
}

#[cfg(test)]
mod tests {
    use super::*;

    #[cfg(feature = "arrow")]
    use arrow_array::RecordBatchReader;
    use bytes::Bytes;
    use std::fs::File;

    #[cfg(feature = "arrow")]
    use crate::arrow::arrow_reader::ParquetRecordBatchReaderBuilder;
    #[cfg(feature = "arrow")]
    use crate::arrow::ArrowWriter;
    use crate::basic::{
        ColumnOrder, Compression, ConvertedType, Encoding, LogicalType, Repetition, SortOrder, Type,
    };
    use crate::column::page::{Page, PageReader};
    use crate::column::reader::get_typed_column_reader;
    use crate::compression::{create_codec, Codec, CodecOptionsBuilder};
    use crate::data_type::{BoolType, ByteArrayType, Int32Type};
    use crate::file::page_index::index::Index;
    use crate::file::properties::EnabledStatistics;
    use crate::file::serialized_reader::ReadOptionsBuilder;
    use crate::file::{
        properties::{ReaderProperties, WriterProperties, WriterVersion},
        reader::{FileReader, SerializedFileReader, SerializedPageReader},
        statistics::{from_thrift, to_thrift, Statistics},
    };
    use crate::format::SortingColumn;
    use crate::record::{Row, RowAccessor};
    use crate::schema::parser::parse_message_type;
    use crate::schema::types::{ColumnDescriptor, ColumnPath};
    use crate::util::test_common::rand_gen::RandGen;

    #[test]
    fn test_row_group_writer_error_not_all_columns_written() {
        let file = tempfile::tempfile().unwrap();
        let schema = Arc::new(
            types::Type::group_type_builder("schema")
                .with_fields(vec![Arc::new(
                    types::Type::primitive_type_builder("col1", Type::INT32)
                        .build()
                        .unwrap(),
                )])
                .build()
                .unwrap(),
        );
        let props = Default::default();
        let mut writer = SerializedFileWriter::new(file, schema, props).unwrap();
        let row_group_writer = writer.next_row_group().unwrap();
        let res = row_group_writer.close();
        assert!(res.is_err());
        if let Err(err) = res {
            assert_eq!(
                format!("{err}"),
                "Parquet error: Column length mismatch: 1 != 0"
            );
        }
    }

    #[test]
    fn test_row_group_writer_num_records_mismatch() {
        let file = tempfile::tempfile().unwrap();
        let schema = Arc::new(
            types::Type::group_type_builder("schema")
                .with_fields(vec![
                    Arc::new(
                        types::Type::primitive_type_builder("col1", Type::INT32)
                            .with_repetition(Repetition::REQUIRED)
                            .build()
                            .unwrap(),
                    ),
                    Arc::new(
                        types::Type::primitive_type_builder("col2", Type::INT32)
                            .with_repetition(Repetition::REQUIRED)
                            .build()
                            .unwrap(),
                    ),
                ])
                .build()
                .unwrap(),
        );
        let props = Default::default();
        let mut writer = SerializedFileWriter::new(file, schema, props).unwrap();
        let mut row_group_writer = writer.next_row_group().unwrap();

        let mut col_writer = row_group_writer.next_column().unwrap().unwrap();
        col_writer
            .typed::<Int32Type>()
            .write_batch(&[1, 2, 3], None, None)
            .unwrap();
        col_writer.close().unwrap();

        let mut col_writer = row_group_writer.next_column().unwrap().unwrap();
        col_writer
            .typed::<Int32Type>()
            .write_batch(&[1, 2], None, None)
            .unwrap();

        let err = col_writer.close().unwrap_err();
        assert_eq!(
            err.to_string(),
            "Parquet error: Incorrect number of rows, expected 3 != 2 rows"
        );
    }

    #[test]
    fn test_file_writer_empty_file() {
        let file = tempfile::tempfile().unwrap();

        let schema = Arc::new(
            types::Type::group_type_builder("schema")
                .with_fields(vec![Arc::new(
                    types::Type::primitive_type_builder("col1", Type::INT32)
                        .build()
                        .unwrap(),
                )])
                .build()
                .unwrap(),
        );
        let props = Default::default();
        let writer = SerializedFileWriter::new(file.try_clone().unwrap(), schema, props).unwrap();
        writer.close().unwrap();

        let reader = SerializedFileReader::new(file).unwrap();
        assert_eq!(reader.get_row_iter(None).unwrap().count(), 0);
    }

    #[test]
    fn test_file_writer_column_orders_populated() {
        let file = tempfile::tempfile().unwrap();

        let schema = Arc::new(
            types::Type::group_type_builder("schema")
                .with_fields(vec![
                    Arc::new(
                        types::Type::primitive_type_builder("col1", Type::INT32)
                            .build()
                            .unwrap(),
                    ),
                    Arc::new(
                        types::Type::primitive_type_builder("col2", Type::FIXED_LEN_BYTE_ARRAY)
                            .with_converted_type(ConvertedType::INTERVAL)
                            .with_length(12)
                            .build()
                            .unwrap(),
                    ),
                    Arc::new(
                        types::Type::group_type_builder("nested")
                            .with_repetition(Repetition::REQUIRED)
                            .with_fields(vec![
                                Arc::new(
                                    types::Type::primitive_type_builder(
                                        "col3",
                                        Type::FIXED_LEN_BYTE_ARRAY,
                                    )
                                    .with_logical_type(Some(LogicalType::Float16))
                                    .with_length(2)
                                    .build()
                                    .unwrap(),
                                ),
                                Arc::new(
                                    types::Type::primitive_type_builder("col4", Type::BYTE_ARRAY)
                                        .with_logical_type(Some(LogicalType::String))
                                        .build()
                                        .unwrap(),
                                ),
                            ])
                            .build()
                            .unwrap(),
                    ),
                ])
                .build()
                .unwrap(),
        );

        let props = Default::default();
        let writer = SerializedFileWriter::new(file.try_clone().unwrap(), schema, props).unwrap();
        writer.close().unwrap();

        let reader = SerializedFileReader::new(file).unwrap();

        // only leaves
        let expected = vec![
            // INT32
            ColumnOrder::TYPE_DEFINED_ORDER(SortOrder::SIGNED),
            // INTERVAL
            ColumnOrder::TYPE_DEFINED_ORDER(SortOrder::UNDEFINED),
            // Float16
            ColumnOrder::TYPE_DEFINED_ORDER(SortOrder::SIGNED),
            // String
            ColumnOrder::TYPE_DEFINED_ORDER(SortOrder::UNSIGNED),
        ];
        let actual = reader.metadata().file_metadata().column_orders();

        assert!(actual.is_some());
        let actual = actual.unwrap();
        assert_eq!(*actual, expected);
    }

    #[test]
    fn test_file_writer_with_metadata() {
        let file = tempfile::tempfile().unwrap();

        let schema = Arc::new(
            types::Type::group_type_builder("schema")
                .with_fields(vec![Arc::new(
                    types::Type::primitive_type_builder("col1", Type::INT32)
                        .build()
                        .unwrap(),
                )])
                .build()
                .unwrap(),
        );
        let props = Arc::new(
            WriterProperties::builder()
                .set_key_value_metadata(Some(vec![KeyValue::new(
                    "key".to_string(),
                    "value".to_string(),
                )]))
                .build(),
        );
        let writer = SerializedFileWriter::new(file.try_clone().unwrap(), schema, props).unwrap();
        writer.close().unwrap();

        let reader = SerializedFileReader::new(file).unwrap();
        assert_eq!(
            reader
                .metadata()
                .file_metadata()
                .key_value_metadata()
                .to_owned()
                .unwrap()
                .len(),
            1
        );
    }

    #[test]
    fn test_file_writer_v2_with_metadata() {
        let file = tempfile::tempfile().unwrap();
        let field_logical_type = Some(LogicalType::Integer {
            bit_width: 8,
            is_signed: false,
        });
        let field = Arc::new(
            types::Type::primitive_type_builder("col1", Type::INT32)
                .with_logical_type(field_logical_type.clone())
                .with_converted_type(field_logical_type.into())
                .build()
                .unwrap(),
        );
        let schema = Arc::new(
            types::Type::group_type_builder("schema")
                .with_fields(vec![field.clone()])
                .build()
                .unwrap(),
        );
        let props = Arc::new(
            WriterProperties::builder()
                .set_key_value_metadata(Some(vec![KeyValue::new(
                    "key".to_string(),
                    "value".to_string(),
                )]))
                .set_writer_version(WriterVersion::PARQUET_2_0)
                .build(),
        );
        let writer = SerializedFileWriter::new(file.try_clone().unwrap(), schema, props).unwrap();
        writer.close().unwrap();

        let reader = SerializedFileReader::new(file).unwrap();

        assert_eq!(
            reader
                .metadata()
                .file_metadata()
                .key_value_metadata()
                .to_owned()
                .unwrap()
                .len(),
            1
        );

        // ARROW-11803: Test that the converted and logical types have been populated
        let fields = reader.metadata().file_metadata().schema().get_fields();
        assert_eq!(fields.len(), 1);
        assert_eq!(fields[0], field);
    }

    #[test]
    fn test_file_writer_with_sorting_columns_metadata() {
        let file = tempfile::tempfile().unwrap();

        let schema = Arc::new(
            types::Type::group_type_builder("schema")
                .with_fields(vec![
                    Arc::new(
                        types::Type::primitive_type_builder("col1", Type::INT32)
                            .build()
                            .unwrap(),
                    ),
                    Arc::new(
                        types::Type::primitive_type_builder("col2", Type::INT32)
                            .build()
                            .unwrap(),
                    ),
                ])
                .build()
                .unwrap(),
        );
        let expected_result = Some(vec![SortingColumn {
            column_idx: 0,
            descending: false,
            nulls_first: true,
        }]);
        let props = Arc::new(
            WriterProperties::builder()
                .set_key_value_metadata(Some(vec![KeyValue::new(
                    "key".to_string(),
                    "value".to_string(),
                )]))
                .set_sorting_columns(expected_result.clone())
                .build(),
        );
        let mut writer =
            SerializedFileWriter::new(file.try_clone().unwrap(), schema, props).unwrap();
        let mut row_group_writer = writer.next_row_group().expect("get row group writer");

        let col_writer = row_group_writer.next_column().unwrap().unwrap();
        col_writer.close().unwrap();

        let col_writer = row_group_writer.next_column().unwrap().unwrap();
        col_writer.close().unwrap();

        row_group_writer.close().unwrap();
        writer.close().unwrap();

        let reader = SerializedFileReader::new(file).unwrap();
        let result: Vec<Option<&Vec<SortingColumn>>> = reader
            .metadata()
            .row_groups()
            .iter()
            .map(|f| f.sorting_columns())
            .collect();
        // validate the sorting column read match the one written above
        assert_eq!(expected_result.as_ref(), result[0]);
    }

    #[test]
    fn test_file_writer_empty_row_groups() {
        let file = tempfile::tempfile().unwrap();
        test_file_roundtrip(file, vec![]);
    }

    #[test]
    fn test_file_writer_single_row_group() {
        let file = tempfile::tempfile().unwrap();
        test_file_roundtrip(file, vec![vec![1, 2, 3, 4, 5]]);
    }

    #[test]
    fn test_file_writer_multiple_row_groups() {
        let file = tempfile::tempfile().unwrap();
        test_file_roundtrip(
            file,
            vec![
                vec![1, 2, 3, 4, 5],
                vec![1, 2, 3],
                vec![1],
                vec![1, 2, 3, 4, 5, 6],
            ],
        );
    }

    #[test]
    fn test_file_writer_multiple_large_row_groups() {
        let file = tempfile::tempfile().unwrap();
        test_file_roundtrip(
            file,
            vec![vec![123; 1024], vec![124; 1000], vec![125; 15], vec![]],
        );
    }

    #[test]
    fn test_page_writer_data_pages() {
        let pages = vec![
            Page::DataPage {
                buf: Bytes::from(vec![1, 2, 3, 4, 5, 6, 7, 8]),
                num_values: 10,
                encoding: Encoding::DELTA_BINARY_PACKED,
                def_level_encoding: Encoding::RLE,
                rep_level_encoding: Encoding::RLE,
                statistics: Some(Statistics::int32(Some(1), Some(3), None, 7, true)),
            },
            Page::DataPageV2 {
                buf: Bytes::from(vec![4; 128]),
                num_values: 10,
                encoding: Encoding::DELTA_BINARY_PACKED,
                num_nulls: 2,
                num_rows: 12,
                def_levels_byte_len: 24,
                rep_levels_byte_len: 32,
                is_compressed: false,
                statistics: Some(Statistics::int32(Some(1), Some(3), None, 7, true)),
            },
        ];

        test_page_roundtrip(&pages[..], Compression::SNAPPY, Type::INT32);
        test_page_roundtrip(&pages[..], Compression::UNCOMPRESSED, Type::INT32);
    }

    #[test]
    fn test_page_writer_dict_pages() {
        let pages = vec![
            Page::DictionaryPage {
                buf: Bytes::from(vec![1, 2, 3, 4, 5]),
                num_values: 5,
                encoding: Encoding::RLE_DICTIONARY,
                is_sorted: false,
            },
            Page::DataPage {
                buf: Bytes::from(vec![1, 2, 3, 4, 5, 6, 7, 8]),
                num_values: 10,
                encoding: Encoding::DELTA_BINARY_PACKED,
                def_level_encoding: Encoding::RLE,
                rep_level_encoding: Encoding::RLE,
                statistics: Some(Statistics::int32(Some(1), Some(3), None, 7, true)),
            },
            Page::DataPageV2 {
                buf: Bytes::from(vec![4; 128]),
                num_values: 10,
                encoding: Encoding::DELTA_BINARY_PACKED,
                num_nulls: 2,
                num_rows: 12,
                def_levels_byte_len: 24,
                rep_levels_byte_len: 32,
                is_compressed: false,
                statistics: None,
            },
        ];

        test_page_roundtrip(&pages[..], Compression::SNAPPY, Type::INT32);
        test_page_roundtrip(&pages[..], Compression::UNCOMPRESSED, Type::INT32);
    }

    /// Tests writing and reading pages.
    /// Physical type is for statistics only, should match any defined statistics type in
    /// pages.
    fn test_page_roundtrip(pages: &[Page], codec: Compression, physical_type: Type) {
        let mut compressed_pages = vec![];
        let mut total_num_values = 0i64;
        let codec_options = CodecOptionsBuilder::default()
            .set_backward_compatible_lz4(false)
            .build();
        let mut compressor = create_codec(codec, &codec_options).unwrap();

        for page in pages {
            let uncompressed_len = page.buffer().len();

            let compressed_page = match *page {
                Page::DataPage {
                    ref buf,
                    num_values,
                    encoding,
                    def_level_encoding,
                    rep_level_encoding,
                    ref statistics,
                } => {
                    total_num_values += num_values as i64;
                    let output_buf = compress_helper(compressor.as_mut(), buf);

                    Page::DataPage {
                        buf: Bytes::from(output_buf),
                        num_values,
                        encoding,
                        def_level_encoding,
                        rep_level_encoding,
                        statistics: from_thrift(physical_type, to_thrift(statistics.as_ref()))
                            .unwrap(),
                    }
                }
                Page::DataPageV2 {
                    ref buf,
                    num_values,
                    encoding,
                    num_nulls,
                    num_rows,
                    def_levels_byte_len,
                    rep_levels_byte_len,
                    ref statistics,
                    ..
                } => {
                    total_num_values += num_values as i64;
                    let offset = (def_levels_byte_len + rep_levels_byte_len) as usize;
                    let cmp_buf = compress_helper(compressor.as_mut(), &buf[offset..]);
                    let mut output_buf = Vec::from(&buf[..offset]);
                    output_buf.extend_from_slice(&cmp_buf[..]);

                    Page::DataPageV2 {
                        buf: Bytes::from(output_buf),
                        num_values,
                        encoding,
                        num_nulls,
                        num_rows,
                        def_levels_byte_len,
                        rep_levels_byte_len,
                        is_compressed: compressor.is_some(),
                        statistics: from_thrift(physical_type, to_thrift(statistics.as_ref()))
                            .unwrap(),
                    }
                }
                Page::DictionaryPage {
                    ref buf,
                    num_values,
                    encoding,
                    is_sorted,
                } => {
                    let output_buf = compress_helper(compressor.as_mut(), buf);

                    Page::DictionaryPage {
                        buf: Bytes::from(output_buf),
                        num_values,
                        encoding,
                        is_sorted,
                    }
                }
            };

            let compressed_page = CompressedPage::new(compressed_page, uncompressed_len);
            compressed_pages.push(compressed_page);
        }

        let mut buffer: Vec<u8> = vec![];
        let mut result_pages: Vec<Page> = vec![];
        {
            let mut writer = TrackedWrite::new(&mut buffer);
            let mut page_writer = SerializedPageWriter::new(&mut writer);

            for page in compressed_pages {
                page_writer.write_page(page).unwrap();
            }
            page_writer.close().unwrap();
        }
        {
            let reader = bytes::Bytes::from(buffer);

            let t = types::Type::primitive_type_builder("t", physical_type)
                .build()
                .unwrap();

            let desc = ColumnDescriptor::new(Arc::new(t), 0, 0, ColumnPath::new(vec![]));
            let meta = ColumnChunkMetaData::builder(Arc::new(desc))
                .set_compression(codec)
                .set_total_compressed_size(reader.len() as i64)
                .set_num_values(total_num_values)
                .build()
                .unwrap();

            let props = ReaderProperties::builder()
                .set_backward_compatible_lz4(false)
                .build();
            let mut page_reader = SerializedPageReader::new_with_properties(
                Arc::new(reader),
                &meta,
                total_num_values as usize,
                None,
                Arc::new(props),
            )
            .unwrap();

            while let Some(page) = page_reader.get_next_page().unwrap() {
                result_pages.push(page);
            }
        }

        assert_eq!(result_pages.len(), pages.len());
        for i in 0..result_pages.len() {
            assert_page(&result_pages[i], &pages[i]);
        }
    }

    /// Helper function to compress a slice
    fn compress_helper(compressor: Option<&mut Box<dyn Codec>>, data: &[u8]) -> Vec<u8> {
        let mut output_buf = vec![];
        if let Some(cmpr) = compressor {
            cmpr.compress(data, &mut output_buf).unwrap();
        } else {
            output_buf.extend_from_slice(data);
        }
        output_buf
    }

    /// Check if pages match.
    fn assert_page(left: &Page, right: &Page) {
        assert_eq!(left.page_type(), right.page_type());
        assert_eq!(&left.buffer(), &right.buffer());
        assert_eq!(left.num_values(), right.num_values());
        assert_eq!(left.encoding(), right.encoding());
        assert_eq!(to_thrift(left.statistics()), to_thrift(right.statistics()));
    }

    /// Tests roundtrip of i32 data written using `W` and read using `R`
    fn test_roundtrip_i32<W, R>(
        file: W,
        data: Vec<Vec<i32>>,
        compression: Compression,
    ) -> crate::format::FileMetaData
    where
        W: Write + Send,
        R: ChunkReader + From<W> + 'static,
    {
        test_roundtrip::<W, R, Int32Type, _>(file, data, |r| r.get_int(0).unwrap(), compression)
    }

    /// Tests roundtrip of data of type `D` written using `W` and read using `R`
    /// and the provided `values` function
    fn test_roundtrip<W, R, D, F>(
        mut file: W,
        data: Vec<Vec<D::T>>,
        value: F,
        compression: Compression,
    ) -> crate::format::FileMetaData
    where
        W: Write + Send,
        R: ChunkReader + From<W> + 'static,
        D: DataType,
        F: Fn(Row) -> D::T,
    {
        let schema = Arc::new(
            types::Type::group_type_builder("schema")
                .with_fields(vec![Arc::new(
                    types::Type::primitive_type_builder("col1", D::get_physical_type())
                        .with_repetition(Repetition::REQUIRED)
                        .build()
                        .unwrap(),
                )])
                .build()
                .unwrap(),
        );
        let props = Arc::new(
            WriterProperties::builder()
                .set_compression(compression)
                .build(),
        );
        let mut file_writer = SerializedFileWriter::new(&mut file, schema, props).unwrap();
        let mut rows: i64 = 0;

        for (idx, subset) in data.iter().enumerate() {
            let row_group_file_offset = file_writer.buf.bytes_written();
            let mut row_group_writer = file_writer.next_row_group().unwrap();
            if let Some(mut writer) = row_group_writer.next_column().unwrap() {
                rows += writer
                    .typed::<D>()
                    .write_batch(&subset[..], None, None)
                    .unwrap() as i64;
                writer.close().unwrap();
            }
            let last_group = row_group_writer.close().unwrap();
            let flushed = file_writer.flushed_row_groups();
            assert_eq!(flushed.len(), idx + 1);
            assert_eq!(Some(idx as i16), last_group.ordinal());
            assert_eq!(Some(row_group_file_offset as i64), last_group.file_offset());
            assert_eq!(&flushed[idx], last_group.as_ref());
        }
        let file_metadata = file_writer.close().unwrap();

        let reader = SerializedFileReader::new(R::from(file)).unwrap();
        assert_eq!(reader.num_row_groups(), data.len());
        assert_eq!(
            reader.metadata().file_metadata().num_rows(),
            rows,
            "row count in metadata not equal to number of rows written"
        );
        for (i, item) in data.iter().enumerate().take(reader.num_row_groups()) {
            let row_group_reader = reader.get_row_group(i).unwrap();
            let iter = row_group_reader.get_row_iter(None).unwrap();
            let res: Vec<_> = iter.map(|row| row.unwrap()).map(&value).collect();
            let row_group_size = row_group_reader.metadata().total_byte_size();
            let uncompressed_size: i64 = row_group_reader
                .metadata()
                .columns()
                .iter()
                .map(|v| v.uncompressed_size())
                .sum();
            assert_eq!(row_group_size, uncompressed_size);
            assert_eq!(res, *item);
        }
        file_metadata
    }

    /// File write-read roundtrip.
    /// `data` consists of arrays of values for each row group.
    fn test_file_roundtrip(file: File, data: Vec<Vec<i32>>) -> crate::format::FileMetaData {
        test_roundtrip_i32::<File, File>(file, data, Compression::UNCOMPRESSED)
    }

    #[test]
    fn test_bytes_writer_empty_row_groups() {
        test_bytes_roundtrip(vec![], Compression::UNCOMPRESSED);
    }

    #[test]
    fn test_bytes_writer_single_row_group() {
        test_bytes_roundtrip(vec![vec![1, 2, 3, 4, 5]], Compression::UNCOMPRESSED);
    }

    #[test]
    fn test_bytes_writer_multiple_row_groups() {
        test_bytes_roundtrip(
            vec![
                vec![1, 2, 3, 4, 5],
                vec![1, 2, 3],
                vec![1],
                vec![1, 2, 3, 4, 5, 6],
            ],
            Compression::UNCOMPRESSED,
        );
    }

    #[test]
    fn test_bytes_writer_single_row_group_compressed() {
        test_bytes_roundtrip(vec![vec![1, 2, 3, 4, 5]], Compression::SNAPPY);
    }

    #[test]
    fn test_bytes_writer_multiple_row_groups_compressed() {
        test_bytes_roundtrip(
            vec![
                vec![1, 2, 3, 4, 5],
                vec![1, 2, 3],
                vec![1],
                vec![1, 2, 3, 4, 5, 6],
            ],
            Compression::SNAPPY,
        );
    }

    fn test_bytes_roundtrip(data: Vec<Vec<i32>>, compression: Compression) {
        test_roundtrip_i32::<Vec<u8>, Bytes>(Vec::with_capacity(1024), data, compression);
    }

    #[test]
    fn test_boolean_roundtrip() {
        let my_bool_values: Vec<_> = (0..2049).map(|idx| idx % 2 == 0).collect();
        test_roundtrip::<Vec<u8>, Bytes, BoolType, _>(
            Vec::with_capacity(1024),
            vec![my_bool_values],
            |r| r.get_bool(0).unwrap(),
            Compression::UNCOMPRESSED,
        );
    }

    #[test]
    fn test_boolean_compressed_roundtrip() {
        let my_bool_values: Vec<_> = (0..2049).map(|idx| idx % 2 == 0).collect();
        test_roundtrip::<Vec<u8>, Bytes, BoolType, _>(
            Vec::with_capacity(1024),
            vec![my_bool_values],
            |r| r.get_bool(0).unwrap(),
            Compression::SNAPPY,
        );
    }

    #[test]
    fn test_column_offset_index_file() {
        let file = tempfile::tempfile().unwrap();
        let file_metadata = test_file_roundtrip(file, vec![vec![1, 2, 3, 4, 5]]);
        file_metadata.row_groups.iter().for_each(|row_group| {
            row_group.columns.iter().for_each(|column_chunk| {
                assert_ne!(None, column_chunk.column_index_offset);
                assert_ne!(None, column_chunk.column_index_length);

                assert_ne!(None, column_chunk.offset_index_offset);
                assert_ne!(None, column_chunk.offset_index_length);
            })
        });
    }

    fn test_kv_metadata(initial_kv: Option<Vec<KeyValue>>, final_kv: Option<Vec<KeyValue>>) {
        let schema = Arc::new(
            types::Type::group_type_builder("schema")
                .with_fields(vec![Arc::new(
                    types::Type::primitive_type_builder("col1", Type::INT32)
                        .with_repetition(Repetition::REQUIRED)
                        .build()
                        .unwrap(),
                )])
                .build()
                .unwrap(),
        );
        let mut out = Vec::with_capacity(1024);
        let props = Arc::new(
            WriterProperties::builder()
                .set_key_value_metadata(initial_kv.clone())
                .build(),
        );
        let mut writer = SerializedFileWriter::new(&mut out, schema, props).unwrap();
        let mut row_group_writer = writer.next_row_group().unwrap();
        let column = row_group_writer.next_column().unwrap().unwrap();
        column.close().unwrap();
        row_group_writer.close().unwrap();
        if let Some(kvs) = &final_kv {
            for kv in kvs {
                writer.append_key_value_metadata(kv.clone())
            }
        }
        writer.close().unwrap();

        let reader = SerializedFileReader::new(Bytes::from(out)).unwrap();
        let metadata = reader.metadata().file_metadata();
        let keys = metadata.key_value_metadata();

        match (initial_kv, final_kv) {
            (Some(a), Some(b)) => {
                let keys = keys.unwrap();
                assert_eq!(keys.len(), a.len() + b.len());
                assert_eq!(&keys[..a.len()], a.as_slice());
                assert_eq!(&keys[a.len()..], b.as_slice());
            }
            (Some(v), None) => assert_eq!(keys.unwrap(), &v),
            (None, Some(v)) if !v.is_empty() => assert_eq!(keys.unwrap(), &v),
            _ => assert!(keys.is_none()),
        }
    }

    #[test]
    fn test_append_metadata() {
        let kv1 = KeyValue::new("cupcakes".to_string(), "awesome".to_string());
        let kv2 = KeyValue::new("bingo".to_string(), "bongo".to_string());

        test_kv_metadata(None, None);
        test_kv_metadata(Some(vec![kv1.clone()]), None);
        test_kv_metadata(None, Some(vec![kv2.clone()]));
        test_kv_metadata(Some(vec![kv1.clone()]), Some(vec![kv2.clone()]));
        test_kv_metadata(Some(vec![]), Some(vec![kv2]));
        test_kv_metadata(Some(vec![]), Some(vec![]));
        test_kv_metadata(Some(vec![kv1]), Some(vec![]));
        test_kv_metadata(None, Some(vec![]));
    }

    #[test]
    fn test_backwards_compatible_statistics() {
        let message_type = "
            message test_schema {
                REQUIRED INT32 decimal1 (DECIMAL(8,2));
                REQUIRED INT32 i32 (INTEGER(32,true));
                REQUIRED INT32 u32 (INTEGER(32,false));
            }
        ";

        let schema = Arc::new(parse_message_type(message_type).unwrap());
        let props = Default::default();
        let mut writer = SerializedFileWriter::new(vec![], schema, props).unwrap();
        let mut row_group_writer = writer.next_row_group().unwrap();

        for _ in 0..3 {
            let mut writer = row_group_writer.next_column().unwrap().unwrap();
            writer
                .typed::<Int32Type>()
                .write_batch(&[1, 2, 3], None, None)
                .unwrap();
            writer.close().unwrap();
        }
        let metadata = row_group_writer.close().unwrap();
        writer.close().unwrap();

        let thrift = metadata.to_thrift();
        let encoded_stats: Vec<_> = thrift
            .columns
            .into_iter()
            .map(|x| x.meta_data.unwrap().statistics.unwrap())
            .collect();

        // decimal
        let s = &encoded_stats[0];
        assert_eq!(s.min.as_deref(), Some(1_i32.to_le_bytes().as_ref()));
        assert_eq!(s.max.as_deref(), Some(3_i32.to_le_bytes().as_ref()));
        assert_eq!(s.min_value.as_deref(), Some(1_i32.to_le_bytes().as_ref()));
        assert_eq!(s.max_value.as_deref(), Some(3_i32.to_le_bytes().as_ref()));

        // i32
        let s = &encoded_stats[1];
        assert_eq!(s.min.as_deref(), Some(1_i32.to_le_bytes().as_ref()));
        assert_eq!(s.max.as_deref(), Some(3_i32.to_le_bytes().as_ref()));
        assert_eq!(s.min_value.as_deref(), Some(1_i32.to_le_bytes().as_ref()));
        assert_eq!(s.max_value.as_deref(), Some(3_i32.to_le_bytes().as_ref()));

        // u32
        let s = &encoded_stats[2];
        assert_eq!(s.min.as_deref(), None);
        assert_eq!(s.max.as_deref(), None);
        assert_eq!(s.min_value.as_deref(), Some(1_i32.to_le_bytes().as_ref()));
        assert_eq!(s.max_value.as_deref(), Some(3_i32.to_le_bytes().as_ref()));
    }

    #[test]
    fn test_spliced_write() {
        let message_type = "
            message test_schema {
                REQUIRED INT32 i32 (INTEGER(32,true));
                REQUIRED INT32 u32 (INTEGER(32,false));
            }
        ";
        let schema = Arc::new(parse_message_type(message_type).unwrap());
        let props = Arc::new(WriterProperties::builder().build());

        let mut file = Vec::with_capacity(1024);
        let mut file_writer = SerializedFileWriter::new(&mut file, schema, props.clone()).unwrap();

        let columns = file_writer.descr.columns();
        let mut column_state: Vec<(_, Option<ColumnCloseResult>)> = columns
            .iter()
            .map(|_| (TrackedWrite::new(Vec::with_capacity(1024)), None))
            .collect();

        let mut column_state_slice = column_state.as_mut_slice();
        let mut column_writers = Vec::with_capacity(columns.len());
        for c in columns {
            let ((buf, out), tail) = column_state_slice.split_first_mut().unwrap();
            column_state_slice = tail;

            let page_writer = Box::new(SerializedPageWriter::new(buf));
            let col_writer = get_column_writer(c.clone(), props.clone(), page_writer);
            column_writers.push(SerializedColumnWriter::new(
                col_writer,
                Some(Box::new(|on_close| {
                    *out = Some(on_close);
                    Ok(())
                })),
            ));
        }

        let column_data = [[1, 2, 3, 4], [7, 3, 7, 3]];

        // Interleaved writing to the column writers
        for (writer, batch) in column_writers.iter_mut().zip(column_data) {
            let writer = writer.typed::<Int32Type>();
            writer.write_batch(&batch, None, None).unwrap();
        }

        // Close the column writers
        for writer in column_writers {
            writer.close().unwrap()
        }

        // Splice column data into a row group
        let mut row_group_writer = file_writer.next_row_group().unwrap();
        for (write, close) in column_state {
            let buf = Bytes::from(write.into_inner().unwrap());
            row_group_writer
                .append_column(&buf, close.unwrap())
                .unwrap();
        }
        row_group_writer.close().unwrap();
        file_writer.close().unwrap();

        // Check data was written correctly
        let file = Bytes::from(file);
        let test_read = |reader: SerializedFileReader<Bytes>| {
            let row_group = reader.get_row_group(0).unwrap();

            let mut out = Vec::with_capacity(4);
            let c1 = row_group.get_column_reader(0).unwrap();
            let mut c1 = get_typed_column_reader::<Int32Type>(c1);
            c1.read_records(4, None, None, &mut out).unwrap();
            assert_eq!(out, column_data[0]);

            out.clear();

            let c2 = row_group.get_column_reader(1).unwrap();
            let mut c2 = get_typed_column_reader::<Int32Type>(c2);
            c2.read_records(4, None, None, &mut out).unwrap();
            assert_eq!(out, column_data[1]);
        };

        let reader = SerializedFileReader::new(file.clone()).unwrap();
        test_read(reader);

        let options = ReadOptionsBuilder::new().with_page_index().build();
        let reader = SerializedFileReader::new_with_options(file, options).unwrap();
        test_read(reader);
    }

    #[test]
    fn test_disabled_statistics() {
        let message_type = "
            message test_schema {
                REQUIRED INT32 a;
                REQUIRED INT32 b;
            }
        ";
        let schema = Arc::new(parse_message_type(message_type).unwrap());
        let props = WriterProperties::builder()
            .set_statistics_enabled(EnabledStatistics::None)
            .set_column_statistics_enabled("a".into(), EnabledStatistics::Page)
            .build();
        let mut file = Vec::with_capacity(1024);
        let mut file_writer =
            SerializedFileWriter::new(&mut file, schema, Arc::new(props)).unwrap();

        let mut row_group_writer = file_writer.next_row_group().unwrap();
        let mut a_writer = row_group_writer.next_column().unwrap().unwrap();
        let col_writer = a_writer.typed::<Int32Type>();
        col_writer.write_batch(&[1, 2, 3], None, None).unwrap();
        a_writer.close().unwrap();

        let mut b_writer = row_group_writer.next_column().unwrap().unwrap();
        let col_writer = b_writer.typed::<Int32Type>();
        col_writer.write_batch(&[4, 5, 6], None, None).unwrap();
        b_writer.close().unwrap();
        row_group_writer.close().unwrap();

        let metadata = file_writer.finish().unwrap();
        assert_eq!(metadata.row_groups.len(), 1);
        let row_group = &metadata.row_groups[0];
        assert_eq!(row_group.columns.len(), 2);
        // Column "a" has both offset and column index, as requested
        assert!(row_group.columns[0].offset_index_offset.is_some());
        assert!(row_group.columns[0].column_index_offset.is_some());
        // Column "b" should only have offset index
        assert!(row_group.columns[1].offset_index_offset.is_some());
        assert!(row_group.columns[1].column_index_offset.is_none());

        let err = file_writer.next_row_group().err().unwrap().to_string();
        assert_eq!(err, "Parquet error: SerializedFileWriter already finished");

        drop(file_writer);

        let options = ReadOptionsBuilder::new().with_page_index().build();
        let reader = SerializedFileReader::new_with_options(Bytes::from(file), options).unwrap();

        let offset_index = reader.metadata().offset_index().unwrap();
        assert_eq!(offset_index.len(), 1); // 1 row group
        assert_eq!(offset_index[0].len(), 2); // 2 columns

        let column_index = reader.metadata().column_index().unwrap();
        assert_eq!(column_index.len(), 1); // 1 row group
        assert_eq!(column_index[0].len(), 2); // 2 column

        let a_idx = &column_index[0][0];
        assert!(matches!(a_idx, Index::INT32(_)), "{a_idx:?}");
        let b_idx = &column_index[0][1];
        assert!(matches!(b_idx, Index::NONE), "{b_idx:?}");
    }

    #[test]
    fn test_byte_array_size_statistics() {
        let message_type = "
            message test_schema {
                OPTIONAL BYTE_ARRAY a (UTF8);
            }
        ";
        let schema = Arc::new(parse_message_type(message_type).unwrap());
        let data = ByteArrayType::gen_vec(32, 7);
        let def_levels = [1, 1, 1, 1, 0, 1, 0, 1, 0, 1];
        let unenc_size: i64 = data.iter().map(|x| x.len() as i64).sum();
        let file: File = tempfile::tempfile().unwrap();
        let props = Arc::new(
            WriterProperties::builder()
                .set_statistics_enabled(EnabledStatistics::Page)
                .build(),
        );

        let mut writer = SerializedFileWriter::new(&file, schema, props).unwrap();
        let mut row_group_writer = writer.next_row_group().unwrap();

        let mut col_writer = row_group_writer.next_column().unwrap().unwrap();
        col_writer
            .typed::<ByteArrayType>()
            .write_batch(&data, Some(&def_levels), None)
            .unwrap();
        col_writer.close().unwrap();
        row_group_writer.close().unwrap();
        let file_metadata = writer.close().unwrap();

        assert_eq!(file_metadata.row_groups.len(), 1);
        assert_eq!(file_metadata.row_groups[0].columns.len(), 1);
        assert!(file_metadata.row_groups[0].columns[0].meta_data.is_some());

        let check_def_hist = |def_hist: &[i64]| {
            assert_eq!(def_hist.len(), 2);
            assert_eq!(def_hist[0], 3);
            assert_eq!(def_hist[1], 7);
        };

        assert!(file_metadata.row_groups[0].columns[0].meta_data.is_some());
        let meta_data = file_metadata.row_groups[0].columns[0]
            .meta_data
            .as_ref()
            .unwrap();
        assert!(meta_data.size_statistics.is_some());
        let size_stats = meta_data.size_statistics.as_ref().unwrap();

        assert!(size_stats.repetition_level_histogram.is_none());
        assert!(size_stats.definition_level_histogram.is_some());
        assert!(size_stats.unencoded_byte_array_data_bytes.is_some());
        assert_eq!(
            unenc_size,
            size_stats.unencoded_byte_array_data_bytes.unwrap()
        );
        check_def_hist(size_stats.definition_level_histogram.as_ref().unwrap());

        // check that the read metadata is also correct
        let options = ReadOptionsBuilder::new().with_page_index().build();
        let reader = SerializedFileReader::new_with_options(file, options).unwrap();

        let rfile_metadata = reader.metadata().file_metadata();
        assert_eq!(rfile_metadata.num_rows(), file_metadata.num_rows);
        assert_eq!(reader.num_row_groups(), 1);
        let rowgroup = reader.get_row_group(0).unwrap();
        assert_eq!(rowgroup.num_columns(), 1);
        let column = rowgroup.metadata().column(0);
        assert!(column.definition_level_histogram().is_some());
        assert!(column.repetition_level_histogram().is_none());
        assert!(column.unencoded_byte_array_data_bytes().is_some());
        check_def_hist(column.definition_level_histogram().unwrap().values());
        assert_eq!(
            unenc_size,
            column.unencoded_byte_array_data_bytes().unwrap()
        );

        // check histogram in column index as well
        assert!(reader.metadata().column_index().is_some());
        let column_index = reader.metadata().column_index().unwrap();
        assert_eq!(column_index.len(), 1);
        assert_eq!(column_index[0].len(), 1);
        let col_idx = if let Index::BYTE_ARRAY(index) = &column_index[0][0] {
            assert_eq!(index.indexes.len(), 1);
            &index.indexes[0]
        } else {
            unreachable!()
        };

        assert!(col_idx.repetition_level_histogram().is_none());
        assert!(col_idx.definition_level_histogram().is_some());
        check_def_hist(col_idx.definition_level_histogram().unwrap().values());

        assert!(reader.metadata().offset_index().is_some());
        let offset_index = reader.metadata().offset_index().unwrap();
        assert_eq!(offset_index.len(), 1);
        assert_eq!(offset_index[0].len(), 1);
        assert!(offset_index[0][0].unencoded_byte_array_data_bytes.is_some());
        let page_sizes = offset_index[0][0]
            .unencoded_byte_array_data_bytes
            .as_ref()
            .unwrap();
        assert_eq!(page_sizes.len(), 1);
        assert_eq!(page_sizes[0], unenc_size);
    }

    #[test]
    fn test_size_statistics_with_repetition_and_nulls() {
        let message_type = "
            message test_schema {
                OPTIONAL group i32_list (LIST) {
                    REPEATED group list {
                        OPTIONAL INT32 element;
                    }
                }
            }
        ";
        // column is:
        // row 0: [1, 2]
        // row 1: NULL
        // row 2: [4, NULL]
        // row 3: []
        // row 4: [7, 8, 9, 10]
        let schema = Arc::new(parse_message_type(message_type).unwrap());
        let data = [1, 2, 4, 7, 8, 9, 10];
        let def_levels = [3, 3, 0, 3, 2, 1, 3, 3, 3, 3];
        let rep_levels = [0, 1, 0, 0, 1, 0, 0, 1, 1, 1];
        let file = tempfile::tempfile().unwrap();
        let props = Arc::new(
            WriterProperties::builder()
                .set_statistics_enabled(EnabledStatistics::Page)
                .build(),
        );
        let mut writer = SerializedFileWriter::new(&file, schema, props).unwrap();
        let mut row_group_writer = writer.next_row_group().unwrap();

        let mut col_writer = row_group_writer.next_column().unwrap().unwrap();
        col_writer
            .typed::<Int32Type>()
            .write_batch(&data, Some(&def_levels), Some(&rep_levels))
            .unwrap();
        col_writer.close().unwrap();
        row_group_writer.close().unwrap();
        let file_metadata = writer.close().unwrap();

        assert_eq!(file_metadata.row_groups.len(), 1);
        assert_eq!(file_metadata.row_groups[0].columns.len(), 1);
        assert!(file_metadata.row_groups[0].columns[0].meta_data.is_some());

        let check_def_hist = |def_hist: &[i64]| {
            assert_eq!(def_hist.len(), 4);
            assert_eq!(def_hist[0], 1);
            assert_eq!(def_hist[1], 1);
            assert_eq!(def_hist[2], 1);
            assert_eq!(def_hist[3], 7);
        };

        let check_rep_hist = |rep_hist: &[i64]| {
            assert_eq!(rep_hist.len(), 2);
            assert_eq!(rep_hist[0], 5);
            assert_eq!(rep_hist[1], 5);
        };

        // check that histograms are set properly in the write and read metadata
        // also check that unencoded_byte_array_data_bytes is not set
        assert!(file_metadata.row_groups[0].columns[0].meta_data.is_some());
        let meta_data = file_metadata.row_groups[0].columns[0]
            .meta_data
            .as_ref()
            .unwrap();
        assert!(meta_data.size_statistics.is_some());
        let size_stats = meta_data.size_statistics.as_ref().unwrap();
        assert!(size_stats.repetition_level_histogram.is_some());
        assert!(size_stats.definition_level_histogram.is_some());
        assert!(size_stats.unencoded_byte_array_data_bytes.is_none());
        check_def_hist(size_stats.definition_level_histogram.as_ref().unwrap());
        check_rep_hist(size_stats.repetition_level_histogram.as_ref().unwrap());

        // check that the read metadata is also correct
        let options = ReadOptionsBuilder::new().with_page_index().build();
        let reader = SerializedFileReader::new_with_options(file, options).unwrap();

        let rfile_metadata = reader.metadata().file_metadata();
        assert_eq!(rfile_metadata.num_rows(), file_metadata.num_rows);
        assert_eq!(reader.num_row_groups(), 1);
        let rowgroup = reader.get_row_group(0).unwrap();
        assert_eq!(rowgroup.num_columns(), 1);
        let column = rowgroup.metadata().column(0);
        assert!(column.definition_level_histogram().is_some());
        assert!(column.repetition_level_histogram().is_some());
        assert!(column.unencoded_byte_array_data_bytes().is_none());
        check_def_hist(column.definition_level_histogram().unwrap().values());
        check_rep_hist(column.repetition_level_histogram().unwrap().values());

        // check histogram in column index as well
        assert!(reader.metadata().column_index().is_some());
        let column_index = reader.metadata().column_index().unwrap();
        assert_eq!(column_index.len(), 1);
        assert_eq!(column_index[0].len(), 1);
        let col_idx = if let Index::INT32(index) = &column_index[0][0] {
            assert_eq!(index.indexes.len(), 1);
            &index.indexes[0]
        } else {
            unreachable!()
        };

        check_def_hist(col_idx.definition_level_histogram().unwrap().values());
        check_rep_hist(col_idx.repetition_level_histogram().unwrap().values());

        assert!(reader.metadata().offset_index().is_some());
        let offset_index = reader.metadata().offset_index().unwrap();
        assert_eq!(offset_index.len(), 1);
        assert_eq!(offset_index[0].len(), 1);
        assert!(offset_index[0][0].unencoded_byte_array_data_bytes.is_none());
    }

<<<<<<< HEAD
    #[cfg(feature = "async")]
    mod async_tests {
        use std::sync::Arc;

        use crate::file::footer::parse_metadata;
        use crate::file::properties::{EnabledStatistics, WriterProperties};
        use crate::file::reader::{FileReader, SerializedFileReader};
        use crate::file::writer::ParquetMetadataWriter;
        use crate::{
            arrow::ArrowWriter,
            file::{page_index::index::Index, serialized_reader::ReadOptionsBuilder},
        };
        use arrow_array::{ArrayRef, Int32Array, RecordBatch};
        use arrow_schema::{DataType as ArrowDataType, Field, Schema};
        use bytes::{BufMut, Bytes, BytesMut};

        use super::{ColumnChunkMetaData, ParquetMetaData, RowGroupMetaData};

        struct TestMetadata {
            #[allow(dead_code)]
            file_size: usize,
            metadata: ParquetMetaData,
        }

        fn has_page_index(metadata: &ParquetMetaData) -> bool {
            match metadata.column_index() {
                Some(column_index) => column_index
                    .iter()
                    .any(|rg_idx| rg_idx.iter().all(|col_idx| !matches!(col_idx, Index::NONE))),
                None => false,
            }
        }

        #[test]
        fn test_roundtrip_parquet_metadata_without_page_index() {
            // We currently don't have an ad-hoc ParquetMetadata loader that can load page indexes so
            // we at least test round trip without them
            let metadata = get_test_metadata(false, false);
            assert!(!has_page_index(&metadata.metadata));

            let mut buf = BytesMut::new().writer();
            {
                let mut writer = ParquetMetadataWriter::new(&mut buf, &metadata.metadata);
                writer.finish().unwrap();
            }

            let data = buf.into_inner().freeze();

            let decoded_metadata = parse_metadata(&data).unwrap();
            assert!(!has_page_index(&metadata.metadata));

            assert_eq!(metadata.metadata, decoded_metadata);
        }

        fn get_test_metadata(write_page_index: bool, read_page_index: bool) -> TestMetadata {
            let mut buf = BytesMut::new().writer();
            let schema: Arc<Schema> = Arc::new(Schema::new(vec![Field::new(
                "a",
                ArrowDataType::Int32,
                true,
            )]));

            let a: ArrayRef = Arc::new(Int32Array::from(vec![Some(1), None, Some(2)]));

            let batch = RecordBatch::try_from_iter(vec![("a", a)]).unwrap();

            let writer_props = match write_page_index {
                true => WriterProperties::builder()
                    .set_statistics_enabled(EnabledStatistics::Page)
                    .build(),
                false => WriterProperties::builder()
                    .set_statistics_enabled(EnabledStatistics::Chunk)
                    .build(),
            };

            let mut writer = ArrowWriter::try_new(&mut buf, schema, Some(writer_props)).unwrap();
            writer.write(&batch).unwrap();
            writer.close().unwrap();

            let data = buf.into_inner().freeze();

            let reader_opts = match read_page_index {
                true => ReadOptionsBuilder::new().with_page_index().build(),
                false => ReadOptionsBuilder::new().build(),
            };
            let reader = SerializedFileReader::new_with_options(data.clone(), reader_opts).unwrap();
            let metadata = reader.metadata().clone();
            TestMetadata {
                file_size: data.len(),
                metadata,
            }
        }

        /// Temporary function so we can test loading metadata with page indexes
        /// while we haven't fully figured out how to load it cleanly
        async fn load_metadata_from_bytes(file_size: usize, data: Bytes) -> ParquetMetaData {
            use crate::arrow::async_reader::{MetadataFetch, MetadataLoader};
            use crate::errors::Result as ParquetResult;
            use bytes::Bytes;
            use futures::future::BoxFuture;
            use futures::FutureExt;
            use std::ops::Range;

            /// Adapt a `Bytes` to a `MetadataFetch` implementation.
            struct AsyncBytes {
                data: Bytes,
            }

            impl AsyncBytes {
                fn new(data: Bytes) -> Self {
                    Self { data }
                }
            }

            impl MetadataFetch for AsyncBytes {
                fn fetch(&mut self, range: Range<usize>) -> BoxFuture<'_, ParquetResult<Bytes>> {
                    async move { Ok(self.data.slice(range.start..range.end)) }.boxed()
                }
            }

            /// A `MetadataFetch` implementation that reads from a subset of the full data
            /// while accepting ranges that address the full data.
            struct MaskedBytes {
                inner: Box<dyn MetadataFetch + Send>,
                inner_range: Range<usize>,
            }

            impl MaskedBytes {
                fn new(inner: Box<dyn MetadataFetch + Send>, inner_range: Range<usize>) -> Self {
                    Self { inner, inner_range }
                }
            }

            impl MetadataFetch for &mut MaskedBytes {
                fn fetch(&mut self, range: Range<usize>) -> BoxFuture<'_, ParquetResult<Bytes>> {
                    let inner_range = self.inner_range.clone();
                    println!("inner_range: {:?}", inner_range);
                    println!("range: {:?}", range);
                    assert!(inner_range.start <= range.start && inner_range.end >= range.end);
                    let range =
                        range.start - self.inner_range.start..range.end - self.inner_range.start;
                    self.inner.fetch(range)
                }
            }

            let metadata_length = data.len();
            let mut reader = MaskedBytes::new(
                Box::new(AsyncBytes::new(data)),
                file_size - metadata_length..file_size,
            );
            let metadata = MetadataLoader::load(&mut reader, file_size, None)
                .await
                .unwrap();
            let loaded_metadata = metadata.finish();
            let mut metadata = MetadataLoader::new(&mut reader, loaded_metadata);
            metadata.load_page_index(true, true).await.unwrap();
            metadata.finish()
        }

        fn check_columns_are_equivalent(left: &ColumnChunkMetaData, right: &ColumnChunkMetaData) {
            assert_eq!(left.column_descr(), right.column_descr());
            assert_eq!(left.encodings(), right.encodings());
            assert_eq!(left.num_values(), right.num_values());
            assert_eq!(left.compressed_size(), right.compressed_size());
            assert_eq!(left.data_page_offset(), right.data_page_offset());
            assert_eq!(left.statistics(), right.statistics());
            assert_eq!(left.offset_index_length(), right.offset_index_length());
            assert_eq!(left.column_index_length(), right.column_index_length());
            assert_eq!(
                left.unencoded_byte_array_data_bytes(),
                right.unencoded_byte_array_data_bytes()
            );
        }

        fn check_row_groups_are_equivalent(left: &RowGroupMetaData, right: &RowGroupMetaData) {
            assert_eq!(left.num_rows(), right.num_rows());
            assert_eq!(left.file_offset(), right.file_offset());
            assert_eq!(left.total_byte_size(), right.total_byte_size());
            assert_eq!(left.schema_descr(), right.schema_descr());
            assert_eq!(left.num_columns(), right.num_columns());
            left.columns()
                .iter()
                .zip(right.columns().iter())
                .for_each(|(lc, rc)| {
                    check_columns_are_equivalent(lc, rc);
                });
        }

        #[tokio::test]
        async fn test_encode_parquet_metadata_with_page_index() {
            // Create a ParquetMetadata with page index information
            let metadata = get_test_metadata(true, true);
            assert!(has_page_index(&metadata.metadata));

            let mut buf = BytesMut::new().writer();
            {
                let mut writer = ParquetMetadataWriter::new(&mut buf, &metadata.metadata);
                writer.finish().unwrap();
            }

            let data = buf.into_inner().freeze();

            let decoded_metadata = load_metadata_from_bytes(data.len(), data).await;

            // Because the page index offsets will differ, compare invariant parts of the metadata
            assert_eq!(
                metadata.metadata.file_metadata(),
                decoded_metadata.file_metadata()
            );
            assert_eq!(
                metadata.metadata.column_index(),
                decoded_metadata.column_index()
            );
            assert_eq!(
                metadata.metadata.offset_index(),
                decoded_metadata.offset_index()
            );
            assert_eq!(
                metadata.metadata.num_row_groups(),
                decoded_metadata.num_row_groups()
            );

            metadata
                .metadata
                .row_groups()
                .iter()
                .zip(decoded_metadata.row_groups().iter())
                .for_each(|(left, right)| {
                    check_row_groups_are_equivalent(left, right);
                });
=======
    #[test]
    #[cfg(feature = "arrow")]
    fn test_byte_stream_split_extended_roundtrip() {
        let path = format!(
            "{}/byte_stream_split_extended.gzip.parquet",
            arrow::util::test_util::parquet_test_data(),
        );
        let file = File::open(path).unwrap();

        // Read in test file and rewrite to tmp
        let parquet_reader = ParquetRecordBatchReaderBuilder::try_new(file)
            .expect("parquet open")
            .build()
            .expect("parquet open");

        let file = tempfile::tempfile().unwrap();
        let props = WriterProperties::builder()
            .set_dictionary_enabled(false)
            .set_column_encoding(
                ColumnPath::from("float16_byte_stream_split"),
                Encoding::BYTE_STREAM_SPLIT,
            )
            .set_column_encoding(
                ColumnPath::from("float_byte_stream_split"),
                Encoding::BYTE_STREAM_SPLIT,
            )
            .set_column_encoding(
                ColumnPath::from("double_byte_stream_split"),
                Encoding::BYTE_STREAM_SPLIT,
            )
            .set_column_encoding(
                ColumnPath::from("int32_byte_stream_split"),
                Encoding::BYTE_STREAM_SPLIT,
            )
            .set_column_encoding(
                ColumnPath::from("int64_byte_stream_split"),
                Encoding::BYTE_STREAM_SPLIT,
            )
            .set_column_encoding(
                ColumnPath::from("flba5_byte_stream_split"),
                Encoding::BYTE_STREAM_SPLIT,
            )
            .set_column_encoding(
                ColumnPath::from("decimal_byte_stream_split"),
                Encoding::BYTE_STREAM_SPLIT,
            )
            .build();

        let mut parquet_writer = ArrowWriter::try_new(
            file.try_clone().expect("cannot open file"),
            parquet_reader.schema(),
            Some(props),
        )
        .expect("create arrow writer");

        for maybe_batch in parquet_reader {
            let batch = maybe_batch.expect("reading batch");
            parquet_writer.write(&batch).expect("writing data");
        }

        parquet_writer.close().expect("finalizing file");

        let reader = SerializedFileReader::new(file).expect("Failed to create reader");
        let filemeta = reader.metadata();

        // Make sure byte_stream_split encoding was used
        let check_encoding = |x: usize, filemeta: &ParquetMetaData| {
            assert!(filemeta
                .row_group(0)
                .column(x)
                .encodings()
                .contains(&Encoding::BYTE_STREAM_SPLIT));
        };

        check_encoding(1, filemeta);
        check_encoding(3, filemeta);
        check_encoding(5, filemeta);
        check_encoding(7, filemeta);
        check_encoding(9, filemeta);
        check_encoding(11, filemeta);
        check_encoding(13, filemeta);

        // Read back tmpfile and make sure all values are correct
        let mut iter = reader
            .get_row_iter(None)
            .expect("Failed to create row iterator");

        let mut start = 0;
        let end = reader.metadata().file_metadata().num_rows();

        let check_row = |row: Result<Row, ParquetError>| {
            assert!(row.is_ok());
            let r = row.unwrap();
            assert_eq!(r.get_float16(0).unwrap(), r.get_float16(1).unwrap());
            assert_eq!(r.get_float(2).unwrap(), r.get_float(3).unwrap());
            assert_eq!(r.get_double(4).unwrap(), r.get_double(5).unwrap());
            assert_eq!(r.get_int(6).unwrap(), r.get_int(7).unwrap());
            assert_eq!(r.get_long(8).unwrap(), r.get_long(9).unwrap());
            assert_eq!(r.get_bytes(10).unwrap(), r.get_bytes(11).unwrap());
            assert_eq!(r.get_decimal(12).unwrap(), r.get_decimal(13).unwrap());
        };

        while start < end {
            match iter.next() {
                Some(row) => check_row(row),
                None => break,
            };
            start += 1;
>>>>>>> a235b9b2
        }
    }
}<|MERGE_RESOLUTION|>--- conflicted
+++ resolved
@@ -2265,7 +2265,6 @@
         assert!(offset_index[0][0].unencoded_byte_array_data_bytes.is_none());
     }
 
-<<<<<<< HEAD
     #[cfg(feature = "async")]
     mod async_tests {
         use std::sync::Arc;
@@ -2496,7 +2495,9 @@
                 .for_each(|(left, right)| {
                     check_row_groups_are_equivalent(left, right);
                 });
-=======
+        }
+    }
+
     #[test]
     #[cfg(feature = "arrow")]
     fn test_byte_stream_split_extended_roundtrip() {
@@ -2605,7 +2606,6 @@
                 None => break,
             };
             start += 1;
->>>>>>> a235b9b2
         }
     }
 }