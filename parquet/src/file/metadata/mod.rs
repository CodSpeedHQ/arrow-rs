// Licensed to the Apache Software Foundation (ASF) under one
// or more contributor license agreements.  See the NOTICE file
// distributed with this work for additional information
// regarding copyright ownership.  The ASF licenses this file
// to you under the Apache License, Version 2.0 (the
// "License"); you may not use this file except in compliance
// with the License.  You may obtain a copy of the License at
//
//   http://www.apache.org/licenses/LICENSE-2.0
//
// Unless required by applicable law or agreed to in writing,
// software distributed under the License is distributed on an
// "AS IS" BASIS, WITHOUT WARRANTIES OR CONDITIONS OF ANY
// KIND, either express or implied.  See the License for the
// specific language governing permissions and limitations
// under the License.

//! Parquet metadata API
//!
//! Most users should use these structures to interact with Parquet metadata.
//! The [crate::format] module contains lower level structures generated from the
//! Parquet thrift definition.
//!
//! * [`ParquetMetaData`]: Top level metadata container, read from the Parquet
//!   file footer.
//!
//! * [`FileMetaData`]: File level metadata such as schema, row counts and
//!   version.
//!
//! * [`RowGroupMetaData`]: Metadata for each Row Group with a File, such as
//!   location and number of rows, and column chunks.
//!
//! * [`ColumnChunkMetaData`]: Metadata for each column chunk (primitive leaf)
//!   within a Row Group including encoding and compression information,
//!   number of values, statistics, etc.
mod memory;

use std::ops::Range;
use std::sync::Arc;

use crate::format::{
    BoundaryOrder, ColumnChunk, ColumnIndex, ColumnMetaData, OffsetIndex, PageLocation, RowGroup,
    SizeStatistics, SortingColumn,
};

use crate::basic::{ColumnOrder, Compression, Encoding, Type};
use crate::errors::{ParquetError, Result};
pub(crate) use crate::file::metadata::memory::HeapSize;
use crate::file::page_encoding_stats::{self, PageEncodingStats};
use crate::file::page_index::index::Index;
use crate::file::page_index::offset_index::OffsetIndexMetaData;
use crate::file::statistics::{self, Statistics};
use crate::schema::types::{
    ColumnDescPtr, ColumnDescriptor, ColumnPath, SchemaDescPtr, SchemaDescriptor,
    Type as SchemaType,
};

/// Page level statistics for each column chunk of each row group.
///
/// This structure is an in-memory representation of multiple [`ColumnIndex`]
/// structures in a parquet file footer, as described in the Parquet [PageIndex
/// documentation]. Each [`Index`] holds statistics about all the pages in a
/// particular column chunk.
///
/// `column_index[row_group_number][column_number]` holds the
/// [`Index`] corresponding to column `column_number` of row group
/// `row_group_number`.
///
/// For example `column_index[2][3]` holds the [`Index`] for the fourth
/// column in the third row group of the parquet file.
///
/// [PageIndex documentation]: https://github.com/apache/parquet-format/blob/master/PageIndex.md
pub type ParquetColumnIndex = Vec<Vec<Index>>;

/// [`OffsetIndexMetaData`] for each data page of each row group of each column
///
/// This structure is the parsed representation of the [`OffsetIndex`] from the
/// Parquet file footer, as described in the Parquet [PageIndex documentation].
///
/// `offset_index[row_group_number][column_number]` holds
/// the [`OffsetIndexMetaData`] corresponding to column
/// `column_number`of row group `row_group_number`.
///
/// [PageIndex documentation]: https://github.com/apache/parquet-format/blob/master/PageIndex.md
pub type ParquetOffsetIndex = Vec<Vec<OffsetIndexMetaData>>;

/// Parsed metadata for a single Parquet file
///
/// This structure is stored in the footer of Parquet files, in the format
/// defined by [`parquet.thrift`].
///
/// # Overview
/// * [`FileMetaData`]: Information about the overall file (such as the schema) (See [`Self::file_metadata`])
/// * [`RowGroupMetaData`]: Information about each Row Group (see [`Self::row_groups`])
/// * [`ParquetColumnIndex`] and [`ParquetOffsetIndex`]: Optional "Page Index" structures (see [`Self::column_index`] and [`Self::offset_index`])
///
/// This structure is read by the various readers in this crate or can be read
/// directly from a file using the [`parse_metadata`] function.
///
/// [`parquet.thrift`]: https://github.com/apache/parquet-format/blob/master/src/main/thrift/parquet.thrift
/// [`parse_metadata`]: crate::file::footer::parse_metadata
#[derive(Debug, Clone, PartialEq)]
pub struct ParquetMetaData {
    /// File level metadata
    file_metadata: FileMetaData,
    /// Row group metadata
    row_groups: Vec<RowGroupMetaData>,
    /// Page level index for each page in each column chunk
    column_index: Option<ParquetColumnIndex>,
    /// Offset index for each page in each column chunk
    offset_index: Option<ParquetOffsetIndex>,
}

impl ParquetMetaData {
    /// Creates Parquet metadata from file metadata and a list of row
    /// group metadata
    pub fn new(file_metadata: FileMetaData, row_groups: Vec<RowGroupMetaData>) -> Self {
        ParquetMetaData {
            file_metadata,
            row_groups,
            column_index: None,
            offset_index: None,
        }
    }

    /// Creates Parquet metadata from file metadata, a list of row
    /// group metadata, and the column index structures.
    pub fn new_with_page_index(
        file_metadata: FileMetaData,
        row_groups: Vec<RowGroupMetaData>,
        column_index: Option<ParquetColumnIndex>,
        offset_index: Option<ParquetOffsetIndex>,
    ) -> Self {
        ParquetMetaData {
            file_metadata,
            row_groups,
            column_index,
            offset_index,
        }
    }

    /// Returns file metadata as reference.
    pub fn file_metadata(&self) -> &FileMetaData {
        &self.file_metadata
    }

    /// Returns number of row groups in this file.
    pub fn num_row_groups(&self) -> usize {
        self.row_groups.len()
    }

    /// Returns row group metadata for `i`th position.
    /// Position should be less than number of row groups `num_row_groups`.
    pub fn row_group(&self, i: usize) -> &RowGroupMetaData {
        &self.row_groups[i]
    }

    /// Returns slice of row groups in this file.
    pub fn row_groups(&self) -> &[RowGroupMetaData] {
        &self.row_groups
    }

    /// Returns page indexes in this file.
    #[deprecated(note = "Use Self::column_index")]
    pub fn page_indexes(&self) -> Option<&ParquetColumnIndex> {
        self.column_index.as_ref()
    }

    /// Returns the column index for this file if loaded
    ///
    /// Returns `None` if the parquet file does not have a `ColumnIndex` or
    /// [ArrowReaderOptions::with_page_index] was set to false.
    ///
    /// [ArrowReaderOptions::with_page_index]: https://docs.rs/parquet/latest/parquet/arrow/arrow_reader/struct.ArrowReaderOptions.html#method.with_page_index
    pub fn column_index(&self) -> Option<&ParquetColumnIndex> {
        self.column_index.as_ref()
    }

    /// Returns the offset index for this file if loaded
    #[deprecated(note = "Use Self::offset_index")]
    pub fn offset_indexes(&self) -> Option<&ParquetOffsetIndex> {
        self.offset_index.as_ref()
    }

    /// Returns offset indexes in this file, if loaded
    ///
    /// Returns `None` if the parquet file does not have a `OffsetIndex` or
    /// [ArrowReaderOptions::with_page_index] was set to false.
    ///
    /// [ArrowReaderOptions::with_page_index]: https://docs.rs/parquet/latest/parquet/arrow/arrow_reader/struct.ArrowReaderOptions.html#method.with_page_index
    pub fn offset_index(&self) -> Option<&ParquetOffsetIndex> {
        self.offset_index.as_ref()
    }

    /// Estimate of the bytes allocated to store `ParquetMetadata`
    ///
    /// # Notes:
    ///
    /// 1. Includes size of self
    ///
    /// 2. Includes heap memory for sub fields such as [`FileMetaData`] and
    ///    [`RowGroupMetaData`].
    ///
    /// 3. Includes memory from shared pointers (e.g. [`SchemaDescPtr`]). This
    ///    means `memory_size` will over estimate the memory size if such pointers
    ///    are shared.
    ///
    /// 4. Does not include any allocator overheads
    pub fn memory_size(&self) -> usize {
        std::mem::size_of::<Self>()
            + self.file_metadata.heap_size()
            + self.row_groups.heap_size()
            + self.column_index.heap_size()
            + self.offset_index.heap_size()
    }

    /// Override the column index
    #[cfg(feature = "arrow")]
    pub(crate) fn set_column_index(&mut self, index: Option<ParquetColumnIndex>) {
        self.column_index = index;
    }

    /// Override the offset index
    #[cfg(feature = "arrow")]
    pub(crate) fn set_offset_index(&mut self, index: Option<ParquetOffsetIndex>) {
        self.offset_index = index;
    }
}

pub type KeyValue = crate::format::KeyValue;

/// Reference counted pointer for [`FileMetaData`].
pub type FileMetaDataPtr = Arc<FileMetaData>;

/// File level metadata for a Parquet file.
///
/// Includes the version of the file, metadata, number of rows, schema, and column orders
#[derive(Debug, Clone, PartialEq)]
pub struct FileMetaData {
    version: i32,
    num_rows: i64,
    created_by: Option<String>,
    key_value_metadata: Option<Vec<KeyValue>>,
    schema_descr: SchemaDescPtr,
    column_orders: Option<Vec<ColumnOrder>>,
}

impl FileMetaData {
    /// Creates new file metadata.
    pub fn new(
        version: i32,
        num_rows: i64,
        created_by: Option<String>,
        key_value_metadata: Option<Vec<KeyValue>>,
        schema_descr: SchemaDescPtr,
        column_orders: Option<Vec<ColumnOrder>>,
    ) -> Self {
        FileMetaData {
            version,
            num_rows,
            created_by,
            key_value_metadata,
            schema_descr,
            column_orders,
        }
    }

    /// Returns version of this file.
    pub fn version(&self) -> i32 {
        self.version
    }

    /// Returns number of rows in the file.
    pub fn num_rows(&self) -> i64 {
        self.num_rows
    }

    /// String message for application that wrote this file.
    ///
    /// This should have the following format:
    /// `<application> version <application version> (build <application build hash>)`.
    ///
    /// ```shell
    /// parquet-mr version 1.8.0 (build 0fda28af84b9746396014ad6a415b90592a98b3b)
    /// ```
    pub fn created_by(&self) -> Option<&str> {
        self.created_by.as_deref()
    }

    /// Returns key_value_metadata of this file.
    pub fn key_value_metadata(&self) -> Option<&Vec<KeyValue>> {
        self.key_value_metadata.as_ref()
    }

    /// Returns Parquet [`Type`] that describes schema in this file.
    ///
    /// [`Type`]: crate::schema::types::Type
    pub fn schema(&self) -> &SchemaType {
        self.schema_descr.root_schema()
    }

    /// Returns a reference to schema descriptor.
    pub fn schema_descr(&self) -> &SchemaDescriptor {
        &self.schema_descr
    }

    /// Returns reference counted clone for schema descriptor.
    pub fn schema_descr_ptr(&self) -> SchemaDescPtr {
        self.schema_descr.clone()
    }

    /// Column (sort) order used for `min` and `max` values of each column in this file.
    ///
    /// Each column order corresponds to one column, determined by its position in the
    /// list, matching the position of the column in the schema.
    ///
    /// When `None` is returned, there are no column orders available, and each column
    /// should be assumed to have undefined (legacy) column order.
    pub fn column_orders(&self) -> Option<&Vec<ColumnOrder>> {
        self.column_orders.as_ref()
    }

    /// Returns column order for `i`th column in this file.
    /// If column orders are not available, returns undefined (legacy) column order.
    pub fn column_order(&self, i: usize) -> ColumnOrder {
        self.column_orders
            .as_ref()
            .map(|data| data[i])
            .unwrap_or(ColumnOrder::UNDEFINED)
    }
}

/// Reference counted pointer for [`RowGroupMetaData`].
pub type RowGroupMetaDataPtr = Arc<RowGroupMetaData>;

/// Metadata for a row group
///
/// Includes [`ColumnChunkMetaData`] for each column in the row group, the number of rows
/// the total byte size of the row group, and the [`SchemaDescriptor`] for the row group.
#[derive(Debug, Clone, PartialEq)]
pub struct RowGroupMetaData {
    columns: Vec<ColumnChunkMetaData>,
    num_rows: i64,
    sorting_columns: Option<Vec<SortingColumn>>,
    total_byte_size: i64,
    schema_descr: SchemaDescPtr,
    /// We can't infer from file offset of first column since there may empty columns in row group.
    file_offset: Option<i64>,
    /// Ordinal position of this row group in file
    ordinal: Option<i16>,
}

impl RowGroupMetaData {
    /// Returns builder for row group metadata.
    pub fn builder(schema_descr: SchemaDescPtr) -> RowGroupMetaDataBuilder {
        RowGroupMetaDataBuilder::new(schema_descr)
    }

    /// Number of columns in this row group.
    pub fn num_columns(&self) -> usize {
        self.columns.len()
    }

    /// Returns column chunk metadata for `i`th column.
    pub fn column(&self, i: usize) -> &ColumnChunkMetaData {
        &self.columns[i]
    }

    /// Returns slice of column chunk metadata.
    pub fn columns(&self) -> &[ColumnChunkMetaData] {
        &self.columns
    }

    /// Returns mutable slice of column chunk metadata.
    pub fn columns_mut(&mut self) -> &mut [ColumnChunkMetaData] {
        &mut self.columns
    }

    /// Number of rows in this row group.
    pub fn num_rows(&self) -> i64 {
        self.num_rows
    }

    /// Returns the sort ordering of the rows in this RowGroup if any
    pub fn sorting_columns(&self) -> Option<&Vec<SortingColumn>> {
        self.sorting_columns.as_ref()
    }

    /// Total byte size of all uncompressed column data in this row group.
    pub fn total_byte_size(&self) -> i64 {
        self.total_byte_size
    }

    /// Total size of all compressed column data in this row group.
    pub fn compressed_size(&self) -> i64 {
        self.columns.iter().map(|c| c.total_compressed_size).sum()
    }

    /// Returns reference to a schema descriptor.
    pub fn schema_descr(&self) -> &SchemaDescriptor {
        self.schema_descr.as_ref()
    }

    /// Returns reference counted clone of schema descriptor.
    pub fn schema_descr_ptr(&self) -> SchemaDescPtr {
        self.schema_descr.clone()
    }

    /// Returns ordinal position of this row group in file.
    ///
    /// For example if this is the first row group in the file, this will return 0.
    /// If this is the second row group in the file, this will return 1.
    #[inline(always)]
    pub fn ordinal(&self) -> Option<i16> {
        self.ordinal
    }

    /// Returns file offset of this row group in file.
    #[inline(always)]
    pub fn file_offset(&self) -> Option<i64> {
        self.file_offset
    }

    /// Method to convert from Thrift.
    pub fn from_thrift(schema_descr: SchemaDescPtr, mut rg: RowGroup) -> Result<RowGroupMetaData> {
        if schema_descr.num_columns() != rg.columns.len() {
            return Err(general_err!(
                "Column count mismatch. Schema has {} columns while Row Group has {}",
                schema_descr.num_columns(),
                rg.columns.len()
            ));
        }
        let total_byte_size = rg.total_byte_size;
        let num_rows = rg.num_rows;
        let mut columns = vec![];
        for (c, d) in rg.columns.drain(0..).zip(schema_descr.columns()) {
            let cc = ColumnChunkMetaData::from_thrift(d.clone(), c)?;
            columns.push(cc);
        }
        let sorting_columns = rg.sorting_columns;
        Ok(RowGroupMetaData {
            columns,
            num_rows,
            sorting_columns,
            total_byte_size,
            schema_descr,
            file_offset: rg.file_offset,
            ordinal: rg.ordinal,
        })
    }

    /// Method to convert to Thrift.
    pub fn to_thrift(&self) -> RowGroup {
        RowGroup {
            columns: self.columns().iter().map(|v| v.to_thrift()).collect(),
            total_byte_size: self.total_byte_size,
            num_rows: self.num_rows,
            sorting_columns: self.sorting_columns().cloned(),
            file_offset: self.file_offset(),
            total_compressed_size: Some(self.compressed_size()),
            ordinal: self.ordinal,
        }
    }

    /// Converts this [`RowGroupMetaData`] into a [`RowGroupMetaDataBuilder`]
    pub fn into_builder(self) -> RowGroupMetaDataBuilder {
        RowGroupMetaDataBuilder(self)
    }
}

/// Builder for row group metadata.
pub struct RowGroupMetaDataBuilder(RowGroupMetaData);

impl RowGroupMetaDataBuilder {
    /// Creates new builder from schema descriptor.
    fn new(schema_descr: SchemaDescPtr) -> Self {
        Self(RowGroupMetaData {
            columns: Vec::with_capacity(schema_descr.num_columns()),
            schema_descr,
            file_offset: None,
            num_rows: 0,
            sorting_columns: None,
            total_byte_size: 0,
            ordinal: None,
        })
    }

    /// Sets number of rows in this row group.
    pub fn set_num_rows(mut self, value: i64) -> Self {
        self.0.num_rows = value;
        self
    }

    /// Sets the sorting order for columns
    pub fn set_sorting_columns(mut self, value: Option<Vec<SortingColumn>>) -> Self {
        self.0.sorting_columns = value;
        self
    }

    /// Sets total size in bytes for this row group.
    pub fn set_total_byte_size(mut self, value: i64) -> Self {
        self.0.total_byte_size = value;
        self
    }

    /// Sets column metadata for this row group.
    pub fn set_column_metadata(mut self, value: Vec<ColumnChunkMetaData>) -> Self {
        self.0.columns = value;
        self
    }

    /// Sets ordinal for this row group.
    pub fn set_ordinal(mut self, value: i16) -> Self {
        self.0.ordinal = Some(value);
        self
    }

    pub fn set_file_offset(mut self, value: i64) -> Self {
        self.0.file_offset = Some(value);
        self
    }

    /// Builds row group metadata.
    pub fn build(self) -> Result<RowGroupMetaData> {
        if self.0.schema_descr.num_columns() != self.0.columns.len() {
            return Err(general_err!(
                "Column length mismatch: {} != {}",
                self.0.schema_descr.num_columns(),
                self.0.columns.len()
            ));
        }

        Ok(self.0)
    }
}

/// Metadata for a column chunk.
#[derive(Debug, Clone, PartialEq)]
pub struct ColumnChunkMetaData {
    column_descr: ColumnDescPtr,
    encodings: Vec<Encoding>,
    file_path: Option<String>,
    file_offset: i64,
    num_values: i64,
    compression: Compression,
    total_compressed_size: i64,
    total_uncompressed_size: i64,
    data_page_offset: i64,
    index_page_offset: Option<i64>,
    dictionary_page_offset: Option<i64>,
    statistics: Option<Statistics>,
    encoding_stats: Option<Vec<PageEncodingStats>>,
    bloom_filter_offset: Option<i64>,
    bloom_filter_length: Option<i32>,
    offset_index_offset: Option<i64>,
    offset_index_length: Option<i32>,
    column_index_offset: Option<i64>,
    column_index_length: Option<i32>,
    unencoded_byte_array_data_bytes: Option<i64>,
<<<<<<< HEAD
=======
    repetition_level_histogram: Option<LevelHistogram>,
    definition_level_histogram: Option<LevelHistogram>,
}

/// Histograms for repetition and definition levels.
///
/// Each histogram is a vector of length `max_level + 1`. The value at index `i` is the number of
/// values at level `i`.
///
/// For example, `vec[0]` is the number of rows with level 0, `vec[1]` is the
/// number of rows with level 1, and so on.
///
#[derive(Debug, Clone, PartialEq, Eq, Hash, Default)]
pub struct LevelHistogram {
    inner: Vec<i64>,
}

impl LevelHistogram {
    /// Creates a new level histogram data.
    ///
    /// Length will be `max_level + 1`.
    ///
    /// Returns `None` when `max_level == 0` (because histograms are not necessary in this case)
    pub fn try_new(max_level: i16) -> Option<Self> {
        if max_level > 0 {
            Some(Self {
                inner: vec![0; max_level as usize + 1],
            })
        } else {
            None
        }
    }
    /// Returns a reference to the the histogram's values.
    pub fn values(&self) -> &[i64] {
        &self.inner
    }

    /// Return the inner vector, consuming self
    pub fn into_inner(self) -> Vec<i64> {
        self.inner
    }

    /// Returns the histogram value at the given index.
    ///
    /// The value of `i` is the number of values with level `i`. For example,
    /// `get(1)` returns the number of values with level 1.
    ///
    /// Returns `None` if the index is out of bounds.
    pub fn get(&self, index: usize) -> Option<i64> {
        self.inner.get(index).copied()
    }

    /// Adds the values from the other histogram to this histogram
    ///
    /// # Panics
    /// If the histograms have different lengths
    pub fn add(&mut self, other: &Self) {
        assert_eq!(self.len(), other.len());
        for (dst, src) in self.inner.iter_mut().zip(other.inner.iter()) {
            *dst += src;
        }
    }

    /// return the length of the histogram
    pub fn len(&self) -> usize {
        self.inner.len()
    }

    /// returns if the histogram is empty
    pub fn is_empty(&self) -> bool {
        self.inner.is_empty()
    }

    /// Sets the values of all histogram levels to 0.
    pub fn reset(&mut self) {
        for value in self.inner.iter_mut() {
            *value = 0;
        }
    }

    /// Updates histogram values using provided repetition levels
    ///
    /// # Panics
    /// if any of the levels is greater than the length of the histogram (
    /// the argument supplied to [`Self::try_new`])
    pub fn update_from_levels(&mut self, levels: &[i16]) {
        for &level in levels {
            self.inner[level as usize] += 1;
        }
    }
}

impl From<Vec<i64>> for LevelHistogram {
    fn from(inner: Vec<i64>) -> Self {
        Self { inner }
    }
}

impl From<LevelHistogram> for Vec<i64> {
    fn from(value: LevelHistogram) -> Self {
        value.into_inner()
    }
}

impl HeapSize for LevelHistogram {
    fn heap_size(&self) -> usize {
        self.inner.heap_size()
    }
>>>>>>> c14ade2b
}

/// Represents common operations for a column chunk.
impl ColumnChunkMetaData {
    /// Returns builder for column chunk metadata.
    pub fn builder(column_descr: ColumnDescPtr) -> ColumnChunkMetaDataBuilder {
        ColumnChunkMetaDataBuilder::new(column_descr)
    }

    /// File where the column chunk is stored.
    ///
    /// If not set, assumed to belong to the same file as the metadata.
    /// This path is relative to the current file.
    pub fn file_path(&self) -> Option<&str> {
        self.file_path.as_deref()
    }

    /// Byte offset in `file_path()`.
    pub fn file_offset(&self) -> i64 {
        self.file_offset
    }

    /// Type of this column. Must be primitive.
    pub fn column_type(&self) -> Type {
        self.column_descr.physical_type()
    }

    /// Path (or identifier) of this column.
    pub fn column_path(&self) -> &ColumnPath {
        self.column_descr.path()
    }

    /// Descriptor for this column.
    pub fn column_descr(&self) -> &ColumnDescriptor {
        self.column_descr.as_ref()
    }

    /// Reference counted clone of descriptor for this column.
    pub fn column_descr_ptr(&self) -> ColumnDescPtr {
        self.column_descr.clone()
    }

    /// All encodings used for this column.
    pub fn encodings(&self) -> &Vec<Encoding> {
        &self.encodings
    }

    /// Total number of values in this column chunk.
    pub fn num_values(&self) -> i64 {
        self.num_values
    }

    /// Compression for this column.
    pub fn compression(&self) -> Compression {
        self.compression
    }

    /// Returns the total compressed data size of this column chunk.
    pub fn compressed_size(&self) -> i64 {
        self.total_compressed_size
    }

    /// Returns the total uncompressed data size of this column chunk.
    pub fn uncompressed_size(&self) -> i64 {
        self.total_uncompressed_size
    }

    /// Returns the offset for the column data.
    pub fn data_page_offset(&self) -> i64 {
        self.data_page_offset
    }

    /// Returns the offset for the index page.
    pub fn index_page_offset(&self) -> Option<i64> {
        self.index_page_offset
    }

    /// Returns the offset for the dictionary page, if any.
    pub fn dictionary_page_offset(&self) -> Option<i64> {
        self.dictionary_page_offset
    }

    /// Returns the offset and length in bytes of the column chunk within the file
    pub fn byte_range(&self) -> (u64, u64) {
        let col_start = match self.dictionary_page_offset() {
            Some(dictionary_page_offset) => dictionary_page_offset,
            None => self.data_page_offset(),
        };
        let col_len = self.compressed_size();
        assert!(
            col_start >= 0 && col_len >= 0,
            "column start and length should not be negative"
        );
        (col_start as u64, col_len as u64)
    }

    /// Returns statistics that are set for this column chunk,
    /// or `None` if no statistics are available.
    pub fn statistics(&self) -> Option<&Statistics> {
        self.statistics.as_ref()
    }

    /// Returns the offset for the page encoding stats,
    /// or `None` if no page encoding stats are available.
    pub fn page_encoding_stats(&self) -> Option<&Vec<PageEncodingStats>> {
        self.encoding_stats.as_ref()
    }

    /// Returns the offset for the bloom filter.
    pub fn bloom_filter_offset(&self) -> Option<i64> {
        self.bloom_filter_offset
    }

    /// Returns the offset for the bloom filter.
    pub fn bloom_filter_length(&self) -> Option<i32> {
        self.bloom_filter_length
    }

    /// Returns the offset for the column index.
    pub fn column_index_offset(&self) -> Option<i64> {
        self.column_index_offset
    }

    /// Returns the offset for the column index length.
    pub fn column_index_length(&self) -> Option<i32> {
        self.column_index_length
    }

    /// Returns the range for the offset index if any
    pub(crate) fn column_index_range(&self) -> Option<Range<usize>> {
        let offset = usize::try_from(self.column_index_offset?).ok()?;
        let length = usize::try_from(self.column_index_length?).ok()?;
        Some(offset..(offset + length))
    }

    /// Returns the offset for the offset index.
    pub fn offset_index_offset(&self) -> Option<i64> {
        self.offset_index_offset
    }

    /// Returns the offset for the offset index length.
    pub fn offset_index_length(&self) -> Option<i32> {
        self.offset_index_length
    }

    /// Returns the range for the offset index if any
    pub(crate) fn offset_index_range(&self) -> Option<Range<usize>> {
        let offset = usize::try_from(self.offset_index_offset?).ok()?;
        let length = usize::try_from(self.offset_index_length?).ok()?;
        Some(offset..(offset + length))
    }

    /// Returns the number of bytes of variable length data after decoding.
    ///
    /// Only set for BYTE_ARRAY columns. This field may not be set by older
    /// writers.
    pub fn unencoded_byte_array_data_bytes(&self) -> Option<i64> {
        self.unencoded_byte_array_data_bytes
    }

<<<<<<< HEAD
=======
    /// Returns the repetition level histogram.
    ///
    /// The returned value `vec[i]` is how many values are at repetition level `i`. For example,
    /// `vec[0]` indicates how many rows the page contains.
    /// This field may not be set by older writers.
    pub fn repetition_level_histogram(&self) -> Option<&LevelHistogram> {
        self.repetition_level_histogram.as_ref()
    }

    /// Returns the definition level histogram.
    ///
    /// The returned value `vec[i]` is how many values are at definition level `i`. For example,
    /// `vec[max_definition_level]` indicates how many non-null values are present in the page.
    /// This field may not be set by older writers.
    pub fn definition_level_histogram(&self) -> Option<&LevelHistogram> {
        self.definition_level_histogram.as_ref()
    }

>>>>>>> c14ade2b
    /// Method to convert from Thrift.
    pub fn from_thrift(column_descr: ColumnDescPtr, cc: ColumnChunk) -> Result<Self> {
        if cc.meta_data.is_none() {
            return Err(general_err!("Expected to have column metadata"));
        }
        let mut col_metadata: ColumnMetaData = cc.meta_data.unwrap();
        let column_type = Type::try_from(col_metadata.type_)?;
        let encodings = col_metadata
            .encodings
            .drain(0..)
            .map(Encoding::try_from)
            .collect::<Result<_>>()?;
        let compression = Compression::try_from(col_metadata.codec)?;
        let file_path = cc.file_path;
        let file_offset = cc.file_offset;
        let num_values = col_metadata.num_values;
        let total_compressed_size = col_metadata.total_compressed_size;
        let total_uncompressed_size = col_metadata.total_uncompressed_size;
        let data_page_offset = col_metadata.data_page_offset;
        let index_page_offset = col_metadata.index_page_offset;
        let dictionary_page_offset = col_metadata.dictionary_page_offset;
        let statistics = statistics::from_thrift(column_type, col_metadata.statistics)?;
        let encoding_stats = col_metadata
            .encoding_stats
            .as_ref()
            .map(|vec| {
                vec.iter()
                    .map(page_encoding_stats::try_from_thrift)
                    .collect::<Result<_>>()
            })
            .transpose()?;
        let bloom_filter_offset = col_metadata.bloom_filter_offset;
        let bloom_filter_length = col_metadata.bloom_filter_length;
        let offset_index_offset = cc.offset_index_offset;
        let offset_index_length = cc.offset_index_length;
        let column_index_offset = cc.column_index_offset;
        let column_index_length = cc.column_index_length;
<<<<<<< HEAD
        let unencoded_byte_array_data_bytes = if let Some(size_stats) = col_metadata.size_statistics
        {
            size_stats.unencoded_byte_array_data_bytes
        } else {
            None
        };
=======
        let (
            unencoded_byte_array_data_bytes,
            repetition_level_histogram,
            definition_level_histogram,
        ) = if let Some(size_stats) = col_metadata.size_statistics {
            (
                size_stats.unencoded_byte_array_data_bytes,
                size_stats.repetition_level_histogram,
                size_stats.definition_level_histogram,
            )
        } else {
            (None, None, None)
        };

        let repetition_level_histogram = repetition_level_histogram.map(LevelHistogram::from);
        let definition_level_histogram = definition_level_histogram.map(LevelHistogram::from);
>>>>>>> c14ade2b

        let result = ColumnChunkMetaData {
            column_descr,
            encodings,
            file_path,
            file_offset,
            num_values,
            compression,
            total_compressed_size,
            total_uncompressed_size,
            data_page_offset,
            index_page_offset,
            dictionary_page_offset,
            statistics,
            encoding_stats,
            bloom_filter_offset,
            bloom_filter_length,
            offset_index_offset,
            offset_index_length,
            column_index_offset,
            column_index_length,
            unencoded_byte_array_data_bytes,
<<<<<<< HEAD
=======
            repetition_level_histogram,
            definition_level_histogram,
>>>>>>> c14ade2b
        };
        Ok(result)
    }

    /// Method to convert to Thrift.
    pub fn to_thrift(&self) -> ColumnChunk {
        let column_metadata = self.to_column_metadata_thrift();

        ColumnChunk {
            file_path: self.file_path().map(|s| s.to_owned()),
            file_offset: self.file_offset,
            meta_data: Some(column_metadata),
            offset_index_offset: self.offset_index_offset,
            offset_index_length: self.offset_index_length,
            column_index_offset: self.column_index_offset,
            column_index_length: self.column_index_length,
            crypto_metadata: None,
            encrypted_column_metadata: None,
        }
    }

    /// Method to convert to Thrift `ColumnMetaData`
    pub fn to_column_metadata_thrift(&self) -> ColumnMetaData {
<<<<<<< HEAD
        let size_statistics = if self.unencoded_byte_array_data_bytes.is_some() {
            Some(SizeStatistics {
                unencoded_byte_array_data_bytes: self.unencoded_byte_array_data_bytes,
                repetition_level_histogram: None,
                definition_level_histogram: None,
=======
        let size_statistics = if self.unencoded_byte_array_data_bytes.is_some()
            || self.repetition_level_histogram.is_some()
            || self.definition_level_histogram.is_some()
        {
            let repetition_level_histogram = self
                .repetition_level_histogram
                .as_ref()
                .map(|hist| hist.clone().into_inner());

            let definition_level_histogram = self
                .definition_level_histogram
                .as_ref()
                .map(|hist| hist.clone().into_inner());

            Some(SizeStatistics {
                unencoded_byte_array_data_bytes: self.unencoded_byte_array_data_bytes,
                repetition_level_histogram,
                definition_level_histogram,
>>>>>>> c14ade2b
            })
        } else {
            None
        };

        ColumnMetaData {
            type_: self.column_type().into(),
            encodings: self.encodings().iter().map(|&v| v.into()).collect(),
            path_in_schema: self.column_path().as_ref().to_vec(),
            codec: self.compression.into(),
            num_values: self.num_values,
            total_uncompressed_size: self.total_uncompressed_size,
            total_compressed_size: self.total_compressed_size,
            key_value_metadata: None,
            data_page_offset: self.data_page_offset,
            index_page_offset: self.index_page_offset,
            dictionary_page_offset: self.dictionary_page_offset,
            statistics: statistics::to_thrift(self.statistics.as_ref()),
            encoding_stats: self
                .encoding_stats
                .as_ref()
                .map(|vec| vec.iter().map(page_encoding_stats::to_thrift).collect()),
            bloom_filter_offset: self.bloom_filter_offset,
            bloom_filter_length: self.bloom_filter_length,
            size_statistics,
        }
    }

    /// Converts this [`ColumnChunkMetaData`] into a [`ColumnChunkMetaDataBuilder`]
    pub fn into_builder(self) -> ColumnChunkMetaDataBuilder {
        ColumnChunkMetaDataBuilder(self)
    }
}

/// Builder for column chunk metadata.
pub struct ColumnChunkMetaDataBuilder(ColumnChunkMetaData);

impl ColumnChunkMetaDataBuilder {
    /// Creates new column chunk metadata builder.
    fn new(column_descr: ColumnDescPtr) -> Self {
        Self(ColumnChunkMetaData {
            column_descr,
            encodings: Vec::new(),
            file_path: None,
            file_offset: 0,
            num_values: 0,
            compression: Compression::UNCOMPRESSED,
            total_compressed_size: 0,
            total_uncompressed_size: 0,
            data_page_offset: 0,
            index_page_offset: None,
            dictionary_page_offset: None,
            statistics: None,
            encoding_stats: None,
            bloom_filter_offset: None,
            bloom_filter_length: None,
            offset_index_offset: None,
            offset_index_length: None,
            column_index_offset: None,
            column_index_length: None,
            unencoded_byte_array_data_bytes: None,
<<<<<<< HEAD
=======
            repetition_level_histogram: None,
            definition_level_histogram: None,
>>>>>>> c14ade2b
        })
    }

    /// Sets list of encodings for this column chunk.
    pub fn set_encodings(mut self, encodings: Vec<Encoding>) -> Self {
        self.0.encodings = encodings;
        self
    }

    /// Sets optional file path for this column chunk.
    pub fn set_file_path(mut self, value: String) -> Self {
        self.0.file_path = Some(value);
        self
    }

    /// Sets file offset in bytes.
    pub fn set_file_offset(mut self, value: i64) -> Self {
        self.0.file_offset = value;
        self
    }

    /// Sets number of values.
    pub fn set_num_values(mut self, value: i64) -> Self {
        self.0.num_values = value;
        self
    }

    /// Sets compression.
    pub fn set_compression(mut self, value: Compression) -> Self {
        self.0.compression = value;
        self
    }

    /// Sets total compressed size in bytes.
    pub fn set_total_compressed_size(mut self, value: i64) -> Self {
        self.0.total_compressed_size = value;
        self
    }

    /// Sets total uncompressed size in bytes.
    pub fn set_total_uncompressed_size(mut self, value: i64) -> Self {
        self.0.total_uncompressed_size = value;
        self
    }

    /// Sets data page offset in bytes.
    pub fn set_data_page_offset(mut self, value: i64) -> Self {
        self.0.data_page_offset = value;
        self
    }

    /// Sets optional dictionary page ofset in bytes.
    pub fn set_dictionary_page_offset(mut self, value: Option<i64>) -> Self {
        self.0.dictionary_page_offset = value;
        self
    }

    /// Sets optional index page offset in bytes.
    pub fn set_index_page_offset(mut self, value: Option<i64>) -> Self {
        self.0.index_page_offset = value;
        self
    }

    /// Sets statistics for this column chunk.
    pub fn set_statistics(mut self, value: Statistics) -> Self {
        self.0.statistics = Some(value);
        self
    }

    /// Sets page encoding stats for this column chunk.
    pub fn set_page_encoding_stats(mut self, value: Vec<PageEncodingStats>) -> Self {
        self.0.encoding_stats = Some(value);
        self
    }

    /// Sets optional bloom filter offset in bytes.
    pub fn set_bloom_filter_offset(mut self, value: Option<i64>) -> Self {
        self.0.bloom_filter_offset = value;
        self
    }

    /// Sets optional bloom filter length in bytes.
    pub fn set_bloom_filter_length(mut self, value: Option<i32>) -> Self {
        self.0.bloom_filter_length = value;
        self
    }

    /// Sets optional offset index offset in bytes.
    pub fn set_offset_index_offset(mut self, value: Option<i64>) -> Self {
        self.0.offset_index_offset = value;
        self
    }

    /// Sets optional offset index length in bytes.
    pub fn set_offset_index_length(mut self, value: Option<i32>) -> Self {
        self.0.offset_index_length = value;
        self
    }

    /// Sets optional column index offset in bytes.
    pub fn set_column_index_offset(mut self, value: Option<i64>) -> Self {
        self.0.column_index_offset = value;
        self
    }

    /// Sets optional column index length in bytes.
    pub fn set_column_index_length(mut self, value: Option<i32>) -> Self {
        self.0.column_index_length = value;
        self
    }

    /// Sets optional length of variable length data in bytes.
    pub fn set_unencoded_byte_array_data_bytes(mut self, value: Option<i64>) -> Self {
        self.0.unencoded_byte_array_data_bytes = value;
        self
    }

<<<<<<< HEAD
=======
    /// Sets optional repetition level histogram
    pub fn set_repetition_level_histogram(mut self, value: Option<LevelHistogram>) -> Self {
        self.0.repetition_level_histogram = value;
        self
    }

    /// Sets optional repetition level histogram
    pub fn set_definition_level_histogram(mut self, value: Option<LevelHistogram>) -> Self {
        self.0.definition_level_histogram = value;
        self
    }

>>>>>>> c14ade2b
    /// Builds column chunk metadata.
    pub fn build(self) -> Result<ColumnChunkMetaData> {
        Ok(self.0)
    }
}

/// Builder for Parquet [`ColumnIndex`], part of the Parquet [PageIndex]
///
/// [PageIndex]: https://github.com/apache/parquet-format/blob/master/PageIndex.md
pub struct ColumnIndexBuilder {
    null_pages: Vec<bool>,
    min_values: Vec<Vec<u8>>,
    max_values: Vec<Vec<u8>>,
    null_counts: Vec<i64>,
    boundary_order: BoundaryOrder,
    /// contains the concatenation of the histograms of all pages
    repetition_level_histograms: Option<Vec<i64>>,
    /// contains the concatenation of the histograms of all pages
    definition_level_histograms: Option<Vec<i64>>,
    /// Is the information in the builder valid?
    ///
    /// Set to `false` if any entry in the page doesn't have statistics for
    /// some reason, so statistics for that page won't be written to the file.
    /// This might happen if the page is entirely null, or
    /// is a floating point column without any non-nan values
    /// e.g. <https://github.com/apache/parquet-format/pull/196>
    valid: bool,
}

impl Default for ColumnIndexBuilder {
    fn default() -> Self {
        Self::new()
    }
}

impl ColumnIndexBuilder {
    pub fn new() -> Self {
        ColumnIndexBuilder {
            null_pages: Vec::new(),
            min_values: Vec::new(),
            max_values: Vec::new(),
            null_counts: Vec::new(),
            boundary_order: BoundaryOrder::UNORDERED,
            repetition_level_histograms: None,
            definition_level_histograms: None,
            valid: true,
        }
    }

    /// Append statistics for the next page
    pub fn append(
        &mut self,
        null_page: bool,
        min_value: Vec<u8>,
        max_value: Vec<u8>,
        null_count: i64,
    ) {
        self.null_pages.push(null_page);
        self.min_values.push(min_value);
        self.max_values.push(max_value);
        self.null_counts.push(null_count);
    }

    /// Append the given page-level histograms to the [`ColumnIndex`] histograms.
    /// Does nothing if the `ColumnIndexBuilder` is not in the `valid` state.
    pub fn append_histograms(
        &mut self,
        repetition_level_histogram: &Option<LevelHistogram>,
        definition_level_histogram: &Option<LevelHistogram>,
    ) {
        if !self.valid {
            return;
        }
        if let Some(ref rep_lvl_hist) = repetition_level_histogram {
            let hist = self.repetition_level_histograms.get_or_insert(Vec::new());
            hist.reserve(rep_lvl_hist.len());
            hist.extend(rep_lvl_hist.values());
        }
        if let Some(ref def_lvl_hist) = definition_level_histogram {
            let hist = self.definition_level_histograms.get_or_insert(Vec::new());
            hist.reserve(def_lvl_hist.len());
            hist.extend(def_lvl_hist.values());
        }
    }

    pub fn set_boundary_order(&mut self, boundary_order: BoundaryOrder) {
        self.boundary_order = boundary_order;
    }

    /// Mark this column index as invalid
    pub fn to_invalid(&mut self) {
        self.valid = false;
    }

    /// Is the information in the builder valid?
    pub fn valid(&self) -> bool {
        self.valid
    }

    /// Build and get the thrift metadata of column index
    ///
    /// Note: callers should check [`Self::valid`] before calling this method
    pub fn build_to_thrift(self) -> ColumnIndex {
        ColumnIndex::new(
            self.null_pages,
            self.min_values,
            self.max_values,
            self.boundary_order,
            self.null_counts,
<<<<<<< HEAD
            None,
            None,
=======
            self.repetition_level_histograms,
            self.definition_level_histograms,
>>>>>>> c14ade2b
        )
    }
}

/// Builder for offset index, part of the Parquet [PageIndex].
///
/// [PageIndex]: https://github.com/apache/parquet-format/blob/master/PageIndex.md
pub struct OffsetIndexBuilder {
    offset_array: Vec<i64>,
    compressed_page_size_array: Vec<i32>,
    first_row_index_array: Vec<i64>,
    unencoded_byte_array_data_bytes_array: Option<Vec<i64>>,
    current_first_row_index: i64,
}

impl Default for OffsetIndexBuilder {
    fn default() -> Self {
        Self::new()
    }
}

impl OffsetIndexBuilder {
    pub fn new() -> Self {
        OffsetIndexBuilder {
            offset_array: Vec::new(),
            compressed_page_size_array: Vec::new(),
            first_row_index_array: Vec::new(),
            unencoded_byte_array_data_bytes_array: None,
            current_first_row_index: 0,
        }
    }

    pub fn append_row_count(&mut self, row_count: i64) {
        let current_page_row_index = self.current_first_row_index;
        self.first_row_index_array.push(current_page_row_index);
        self.current_first_row_index += row_count;
    }

    pub fn append_offset_and_size(&mut self, offset: i64, compressed_page_size: i32) {
        self.offset_array.push(offset);
        self.compressed_page_size_array.push(compressed_page_size);
    }

    pub fn append_unencoded_byte_array_data_bytes(
        &mut self,
        unencoded_byte_array_data_bytes: Option<i64>,
    ) {
        if let Some(val) = unencoded_byte_array_data_bytes {
            self.unencoded_byte_array_data_bytes_array
                .get_or_insert(Vec::new())
                .push(val);
        }
    }

    /// Build and get the thrift metadata of offset index
    pub fn build_to_thrift(self) -> OffsetIndex {
        let locations = self
            .offset_array
            .iter()
            .zip(self.compressed_page_size_array.iter())
            .zip(self.first_row_index_array.iter())
            .map(|((offset, size), row_index)| PageLocation::new(*offset, *size, *row_index))
            .collect::<Vec<_>>();
        OffsetIndex::new(locations, self.unencoded_byte_array_data_bytes_array)
    }
}

#[cfg(test)]
mod tests {
    use super::*;
    use crate::basic::{PageType, SortOrder};
    use crate::file::page_index::index::NativeIndex;

    #[test]
    fn test_row_group_metadata_thrift_conversion() {
        let schema_descr = get_test_schema_descr();

        let mut columns = vec![];
        for ptr in schema_descr.columns() {
            let column = ColumnChunkMetaData::builder(ptr.clone()).build().unwrap();
            columns.push(column);
        }
        let row_group_meta = RowGroupMetaData::builder(schema_descr.clone())
            .set_num_rows(1000)
            .set_total_byte_size(2000)
            .set_column_metadata(columns)
            .set_ordinal(1)
            .build()
            .unwrap();

        let row_group_exp = row_group_meta.to_thrift();
        let row_group_res = RowGroupMetaData::from_thrift(schema_descr, row_group_exp.clone())
            .unwrap()
            .to_thrift();

        assert_eq!(row_group_res, row_group_exp);
    }

    #[test]
    fn test_row_group_metadata_thrift_conversion_empty() {
        let schema_descr = get_test_schema_descr();

        let row_group_meta = RowGroupMetaData::builder(schema_descr).build();

        assert!(row_group_meta.is_err());
        if let Err(e) = row_group_meta {
            assert_eq!(
                format!("{e}"),
                "Parquet error: Column length mismatch: 2 != 0"
            );
        }
    }

    /// Test reading a corrupted Parquet file with 3 columns in its schema but only 2 in its row group
    #[test]
    fn test_row_group_metadata_thrift_corrupted() {
        let schema_descr_2cols = Arc::new(SchemaDescriptor::new(Arc::new(
            SchemaType::group_type_builder("schema")
                .with_fields(vec![
                    Arc::new(
                        SchemaType::primitive_type_builder("a", Type::INT32)
                            .build()
                            .unwrap(),
                    ),
                    Arc::new(
                        SchemaType::primitive_type_builder("b", Type::INT32)
                            .build()
                            .unwrap(),
                    ),
                ])
                .build()
                .unwrap(),
        )));

        let schema_descr_3cols = Arc::new(SchemaDescriptor::new(Arc::new(
            SchemaType::group_type_builder("schema")
                .with_fields(vec![
                    Arc::new(
                        SchemaType::primitive_type_builder("a", Type::INT32)
                            .build()
                            .unwrap(),
                    ),
                    Arc::new(
                        SchemaType::primitive_type_builder("b", Type::INT32)
                            .build()
                            .unwrap(),
                    ),
                    Arc::new(
                        SchemaType::primitive_type_builder("c", Type::INT32)
                            .build()
                            .unwrap(),
                    ),
                ])
                .build()
                .unwrap(),
        )));

        let row_group_meta_2cols = RowGroupMetaData::builder(schema_descr_2cols.clone())
            .set_num_rows(1000)
            .set_total_byte_size(2000)
            .set_column_metadata(vec![
                ColumnChunkMetaData::builder(schema_descr_2cols.column(0))
                    .build()
                    .unwrap(),
                ColumnChunkMetaData::builder(schema_descr_2cols.column(1))
                    .build()
                    .unwrap(),
            ])
            .set_ordinal(1)
            .build()
            .unwrap();

        let err =
            RowGroupMetaData::from_thrift(schema_descr_3cols, row_group_meta_2cols.to_thrift())
                .unwrap_err()
                .to_string();
        assert_eq!(
            err,
            "Parquet error: Column count mismatch. Schema has 3 columns while Row Group has 2"
        );
    }

    #[test]
    fn test_column_chunk_metadata_thrift_conversion() {
        let column_descr = get_test_schema_descr().column(0);

        let col_metadata = ColumnChunkMetaData::builder(column_descr.clone())
            .set_encodings(vec![Encoding::PLAIN, Encoding::RLE])
            .set_file_path("file_path".to_owned())
            .set_file_offset(100)
            .set_num_values(1000)
            .set_compression(Compression::SNAPPY)
            .set_total_compressed_size(2000)
            .set_total_uncompressed_size(3000)
            .set_data_page_offset(4000)
            .set_dictionary_page_offset(Some(5000))
            .set_page_encoding_stats(vec![
                PageEncodingStats {
                    page_type: PageType::DATA_PAGE,
                    encoding: Encoding::PLAIN,
                    count: 3,
                },
                PageEncodingStats {
                    page_type: PageType::DATA_PAGE,
                    encoding: Encoding::RLE,
                    count: 5,
                },
            ])
            .set_bloom_filter_offset(Some(6000))
            .set_bloom_filter_length(Some(25))
            .set_offset_index_offset(Some(7000))
            .set_offset_index_length(Some(25))
            .set_column_index_offset(Some(8000))
            .set_column_index_length(Some(25))
            .set_unencoded_byte_array_data_bytes(Some(2000))
<<<<<<< HEAD
=======
            .set_repetition_level_histogram(Some(LevelHistogram::from(vec![100, 100])))
            .set_definition_level_histogram(Some(LevelHistogram::from(vec![0, 200])))
>>>>>>> c14ade2b
            .build()
            .unwrap();

        let col_chunk_res =
            ColumnChunkMetaData::from_thrift(column_descr, col_metadata.to_thrift()).unwrap();

        assert_eq!(col_chunk_res, col_metadata);
    }

    #[test]
    fn test_column_chunk_metadata_thrift_conversion_empty() {
        let column_descr = get_test_schema_descr().column(0);

        let col_metadata = ColumnChunkMetaData::builder(column_descr.clone())
            .build()
            .unwrap();

        let col_chunk_exp = col_metadata.to_thrift();
        let col_chunk_res = ColumnChunkMetaData::from_thrift(column_descr, col_chunk_exp.clone())
            .unwrap()
            .to_thrift();

        assert_eq!(col_chunk_res, col_chunk_exp);
    }

    #[test]
    fn test_compressed_size() {
        let schema_descr = get_test_schema_descr();

        let mut columns = vec![];
        for column_descr in schema_descr.columns() {
            let column = ColumnChunkMetaData::builder(column_descr.clone())
                .set_total_compressed_size(500)
                .set_total_uncompressed_size(700)
                .build()
                .unwrap();
            columns.push(column);
        }
        let row_group_meta = RowGroupMetaData::builder(schema_descr)
            .set_num_rows(1000)
            .set_column_metadata(columns)
            .build()
            .unwrap();

        let compressed_size_res: i64 = row_group_meta.compressed_size();
        let compressed_size_exp: i64 = 1000;

        assert_eq!(compressed_size_res, compressed_size_exp);
    }

    #[test]
    fn test_memory_size() {
        let schema_descr = get_test_schema_descr();

        let columns = schema_descr
            .columns()
            .iter()
            .map(|column_descr| {
                ColumnChunkMetaData::builder(column_descr.clone())
                    .set_statistics(Statistics::new::<i32>(None, None, None, 0, false))
                    .build()
            })
            .collect::<Result<Vec<_>>>()
            .unwrap();
        let row_group_meta = RowGroupMetaData::builder(schema_descr.clone())
            .set_num_rows(1000)
            .set_column_metadata(columns)
            .build()
            .unwrap();
        let row_group_meta = vec![row_group_meta];

        let version = 2;
        let num_rows = 1000;
        let created_by = Some(String::from("test harness"));
        let key_value_metadata = Some(vec![KeyValue::new(
            String::from("Foo"),
            Some(String::from("bar")),
        )]);
        let column_orders = Some(vec![
            ColumnOrder::UNDEFINED,
            ColumnOrder::TYPE_DEFINED_ORDER(SortOrder::UNSIGNED),
        ]);
        let file_metadata = FileMetaData::new(
            version,
            num_rows,
            created_by,
            key_value_metadata,
            schema_descr.clone(),
            column_orders,
        );

        // Now, add in Exact Statistics
        let columns_with_stats = schema_descr
            .columns()
            .iter()
            .map(|column_descr| {
                ColumnChunkMetaData::builder(column_descr.clone())
                    .set_statistics(Statistics::new::<i32>(Some(0), Some(100), None, 0, false))
                    .build()
            })
            .collect::<Result<Vec<_>>>()
            .unwrap();

        let row_group_meta_with_stats = RowGroupMetaData::builder(schema_descr)
            .set_num_rows(1000)
            .set_column_metadata(columns_with_stats)
            .build()
            .unwrap();
        let row_group_meta_with_stats = vec![row_group_meta_with_stats];

        let parquet_meta = ParquetMetaData::new(file_metadata.clone(), row_group_meta_with_stats);
<<<<<<< HEAD
        let base_expected_size = 2088;
=======
        let base_expected_size = 2280;
>>>>>>> c14ade2b

        assert_eq!(parquet_meta.memory_size(), base_expected_size);

        let mut column_index = ColumnIndexBuilder::new();
        column_index.append(false, vec![1u8], vec![2u8, 3u8], 4);
        let column_index = column_index.build_to_thrift();
        let native_index = NativeIndex::<bool>::try_new(column_index).unwrap();

        // Now, add in OffsetIndex
        let mut offset_index = OffsetIndexBuilder::new();
        offset_index.append_row_count(1);
        offset_index.append_offset_and_size(2, 3);
        offset_index.append_unencoded_byte_array_data_bytes(Some(10));
        offset_index.append_row_count(1);
        offset_index.append_offset_and_size(2, 3);
        offset_index.append_unencoded_byte_array_data_bytes(Some(10));
        let offset_index = offset_index.build_to_thrift();

        let parquet_meta = ParquetMetaData::new_with_page_index(
            file_metadata,
            row_group_meta,
            Some(vec![vec![Index::BOOLEAN(native_index)]]),
            Some(vec![vec![
                OffsetIndexMetaData::try_new(offset_index).unwrap()
            ]]),
        );

<<<<<<< HEAD
        let bigger_expected_size = 2400;
=======
        let bigger_expected_size = 2784;
>>>>>>> c14ade2b
        // more set fields means more memory usage
        assert!(bigger_expected_size > base_expected_size);
        assert_eq!(parquet_meta.memory_size(), bigger_expected_size);
    }

    /// Returns sample schema descriptor so we can create column metadata.
    fn get_test_schema_descr() -> SchemaDescPtr {
        let schema = SchemaType::group_type_builder("schema")
            .with_fields(vec![
                Arc::new(
                    SchemaType::primitive_type_builder("a", Type::INT32)
                        .build()
                        .unwrap(),
                ),
                Arc::new(
                    SchemaType::primitive_type_builder("b", Type::INT32)
                        .build()
                        .unwrap(),
                ),
            ])
            .build()
            .unwrap();

        Arc::new(SchemaDescriptor::new(Arc::new(schema)))
    }
}<|MERGE_RESOLUTION|>--- conflicted
+++ resolved
@@ -557,8 +557,6 @@
     column_index_offset: Option<i64>,
     column_index_length: Option<i32>,
     unencoded_byte_array_data_bytes: Option<i64>,
-<<<<<<< HEAD
-=======
     repetition_level_histogram: Option<LevelHistogram>,
     definition_level_histogram: Option<LevelHistogram>,
 }
@@ -667,7 +665,6 @@
     fn heap_size(&self) -> usize {
         self.inner.heap_size()
     }
->>>>>>> c14ade2b
 }
 
 /// Represents common operations for a column chunk.
@@ -828,8 +825,6 @@
         self.unencoded_byte_array_data_bytes
     }
 
-<<<<<<< HEAD
-=======
     /// Returns the repetition level histogram.
     ///
     /// The returned value `vec[i]` is how many values are at repetition level `i`. For example,
@@ -848,7 +843,6 @@
         self.definition_level_histogram.as_ref()
     }
 
->>>>>>> c14ade2b
     /// Method to convert from Thrift.
     pub fn from_thrift(column_descr: ColumnDescPtr, cc: ColumnChunk) -> Result<Self> {
         if cc.meta_data.is_none() {
@@ -886,14 +880,6 @@
         let offset_index_length = cc.offset_index_length;
         let column_index_offset = cc.column_index_offset;
         let column_index_length = cc.column_index_length;
-<<<<<<< HEAD
-        let unencoded_byte_array_data_bytes = if let Some(size_stats) = col_metadata.size_statistics
-        {
-            size_stats.unencoded_byte_array_data_bytes
-        } else {
-            None
-        };
-=======
         let (
             unencoded_byte_array_data_bytes,
             repetition_level_histogram,
@@ -910,7 +896,6 @@
 
         let repetition_level_histogram = repetition_level_histogram.map(LevelHistogram::from);
         let definition_level_histogram = definition_level_histogram.map(LevelHistogram::from);
->>>>>>> c14ade2b
 
         let result = ColumnChunkMetaData {
             column_descr,
@@ -933,11 +918,8 @@
             column_index_offset,
             column_index_length,
             unencoded_byte_array_data_bytes,
-<<<<<<< HEAD
-=======
             repetition_level_histogram,
             definition_level_histogram,
->>>>>>> c14ade2b
         };
         Ok(result)
     }
@@ -961,13 +943,6 @@
 
     /// Method to convert to Thrift `ColumnMetaData`
     pub fn to_column_metadata_thrift(&self) -> ColumnMetaData {
-<<<<<<< HEAD
-        let size_statistics = if self.unencoded_byte_array_data_bytes.is_some() {
-            Some(SizeStatistics {
-                unencoded_byte_array_data_bytes: self.unencoded_byte_array_data_bytes,
-                repetition_level_histogram: None,
-                definition_level_histogram: None,
-=======
         let size_statistics = if self.unencoded_byte_array_data_bytes.is_some()
             || self.repetition_level_histogram.is_some()
             || self.definition_level_histogram.is_some()
@@ -986,7 +961,6 @@
                 unencoded_byte_array_data_bytes: self.unencoded_byte_array_data_bytes,
                 repetition_level_histogram,
                 definition_level_histogram,
->>>>>>> c14ade2b
             })
         } else {
             None
@@ -1048,11 +1022,8 @@
             column_index_offset: None,
             column_index_length: None,
             unencoded_byte_array_data_bytes: None,
-<<<<<<< HEAD
-=======
             repetition_level_histogram: None,
             definition_level_histogram: None,
->>>>>>> c14ade2b
         })
     }
 
@@ -1170,8 +1141,6 @@
         self
     }
 
-<<<<<<< HEAD
-=======
     /// Sets optional repetition level histogram
     pub fn set_repetition_level_histogram(mut self, value: Option<LevelHistogram>) -> Self {
         self.0.repetition_level_histogram = value;
@@ -1184,7 +1153,6 @@
         self
     }
 
->>>>>>> c14ade2b
     /// Builds column chunk metadata.
     pub fn build(self) -> Result<ColumnChunkMetaData> {
         Ok(self.0)
@@ -1294,13 +1262,8 @@
             self.max_values,
             self.boundary_order,
             self.null_counts,
-<<<<<<< HEAD
-            None,
-            None,
-=======
             self.repetition_level_histograms,
             self.definition_level_histograms,
->>>>>>> c14ade2b
         )
     }
 }
@@ -1516,11 +1479,8 @@
             .set_column_index_offset(Some(8000))
             .set_column_index_length(Some(25))
             .set_unencoded_byte_array_data_bytes(Some(2000))
-<<<<<<< HEAD
-=======
             .set_repetition_level_histogram(Some(LevelHistogram::from(vec![100, 100])))
             .set_definition_level_histogram(Some(LevelHistogram::from(vec![0, 200])))
->>>>>>> c14ade2b
             .build()
             .unwrap();
 
@@ -1632,11 +1592,7 @@
         let row_group_meta_with_stats = vec![row_group_meta_with_stats];
 
         let parquet_meta = ParquetMetaData::new(file_metadata.clone(), row_group_meta_with_stats);
-<<<<<<< HEAD
-        let base_expected_size = 2088;
-=======
         let base_expected_size = 2280;
->>>>>>> c14ade2b
 
         assert_eq!(parquet_meta.memory_size(), base_expected_size);
 
@@ -1664,11 +1620,7 @@
             ]]),
         );
 
-<<<<<<< HEAD
-        let bigger_expected_size = 2400;
-=======
         let bigger_expected_size = 2784;
->>>>>>> c14ade2b
         // more set fields means more memory usage
         assert!(bigger_expected_size > base_expected_size);
         assert_eq!(parquet_meta.memory_size(), bigger_expected_size);
