// Licensed to the Apache Software Foundation (ASF) under one
// or more contributor license agreements.  See the NOTICE file
// distributed with this work for additional information
// regarding copyright ownership.  The ASF licenses this file
// to you under the Apache License, Version 2.0 (the
// "License"); you may not use this file except in compliance
// with the License.  You may obtain a copy of the License at
//
//   http://www.apache.org/licenses/LICENSE-2.0
//
// Unless required by applicable law or agreed to in writing,
// software distributed under the License is distributed on an
// "AS IS" BASIS, WITHOUT WARRANTIES OR CONDITIONS OF ANY
// KIND, either express or implied.  See the License for the
// specific language governing permissions and limitations
// under the License.

//! Contains column writer API.

use bytes::Bytes;
use half::f16;

use crate::bloom_filter::Sbbf;
use crate::format::{BoundaryOrder, ColumnIndex, OffsetIndex};
use std::collections::{BTreeSet, VecDeque};
use std::str;

use crate::basic::{Compression, ConvertedType, Encoding, LogicalType, PageType, Type};
use crate::column::page::{CompressedPage, Page, PageWriteSpec, PageWriter};
use crate::column::writer::encoder::{ColumnValueEncoder, ColumnValueEncoderImpl, ColumnValues};
use crate::compression::{create_codec, Codec, CodecOptionsBuilder};
use crate::data_type::private::ParquetValueType;
use crate::data_type::*;
use crate::encodings::levels::LevelEncoder;
use crate::errors::{ParquetError, Result};
use crate::file::metadata::{ColumnIndexBuilder, OffsetIndexBuilder};
use crate::file::properties::EnabledStatistics;
use crate::file::statistics::{Statistics, ValueStatistics};
use crate::file::{
    metadata::ColumnChunkMetaData,
    properties::{WriterProperties, WriterPropertiesPtr, WriterVersion},
};
use crate::schema::types::{ColumnDescPtr, ColumnDescriptor};

pub(crate) mod encoder;

macro_rules! downcast_writer {
    ($e:expr, $i:ident, $b:expr) => {
        match $e {
            Self::BoolColumnWriter($i) => $b,
            Self::Int32ColumnWriter($i) => $b,
            Self::Int64ColumnWriter($i) => $b,
            Self::Int96ColumnWriter($i) => $b,
            Self::FloatColumnWriter($i) => $b,
            Self::DoubleColumnWriter($i) => $b,
            Self::ByteArrayColumnWriter($i) => $b,
            Self::FixedLenByteArrayColumnWriter($i) => $b,
        }
    };
}

/// Column writer for a Parquet type.
pub enum ColumnWriter<'a> {
    BoolColumnWriter(ColumnWriterImpl<'a, BoolType>),
    Int32ColumnWriter(ColumnWriterImpl<'a, Int32Type>),
    Int64ColumnWriter(ColumnWriterImpl<'a, Int64Type>),
    Int96ColumnWriter(ColumnWriterImpl<'a, Int96Type>),
    FloatColumnWriter(ColumnWriterImpl<'a, FloatType>),
    DoubleColumnWriter(ColumnWriterImpl<'a, DoubleType>),
    ByteArrayColumnWriter(ColumnWriterImpl<'a, ByteArrayType>),
    FixedLenByteArrayColumnWriter(ColumnWriterImpl<'a, FixedLenByteArrayType>),
}

impl<'a> ColumnWriter<'a> {
    /// Returns the estimated total memory usage
    #[cfg(feature = "arrow")]
    pub(crate) fn memory_size(&self) -> usize {
        downcast_writer!(self, typed, typed.memory_size())
    }

    /// Returns the estimated total encoded bytes for this column writer
    #[cfg(feature = "arrow")]
    pub(crate) fn get_estimated_total_bytes(&self) -> u64 {
        downcast_writer!(self, typed, typed.get_estimated_total_bytes())
    }

    /// Close this [`ColumnWriter`]
    pub fn close(self) -> Result<ColumnCloseResult> {
        downcast_writer!(self, typed, typed.close())
    }
}

pub enum Level {
    Page,
    Column,
}

/// Gets a specific column writer corresponding to column descriptor `descr`.
pub fn get_column_writer<'a>(
    descr: ColumnDescPtr,
    props: WriterPropertiesPtr,
    page_writer: Box<dyn PageWriter + 'a>,
) -> ColumnWriter<'a> {
    match descr.physical_type() {
        Type::BOOLEAN => {
            ColumnWriter::BoolColumnWriter(ColumnWriterImpl::new(descr, props, page_writer))
        }
        Type::INT32 => {
            ColumnWriter::Int32ColumnWriter(ColumnWriterImpl::new(descr, props, page_writer))
        }
        Type::INT64 => {
            ColumnWriter::Int64ColumnWriter(ColumnWriterImpl::new(descr, props, page_writer))
        }
        Type::INT96 => {
            ColumnWriter::Int96ColumnWriter(ColumnWriterImpl::new(descr, props, page_writer))
        }
        Type::FLOAT => {
            ColumnWriter::FloatColumnWriter(ColumnWriterImpl::new(descr, props, page_writer))
        }
        Type::DOUBLE => {
            ColumnWriter::DoubleColumnWriter(ColumnWriterImpl::new(descr, props, page_writer))
        }
        Type::BYTE_ARRAY => {
            ColumnWriter::ByteArrayColumnWriter(ColumnWriterImpl::new(descr, props, page_writer))
        }
        Type::FIXED_LEN_BYTE_ARRAY => ColumnWriter::FixedLenByteArrayColumnWriter(
            ColumnWriterImpl::new(descr, props, page_writer),
        ),
    }
}

/// Gets a typed column writer for the specific type `T`, by "up-casting" `col_writer` of
/// non-generic type to a generic column writer type `ColumnWriterImpl`.
///
/// Panics if actual enum value for `col_writer` does not match the type `T`.
pub fn get_typed_column_writer<T: DataType>(col_writer: ColumnWriter) -> ColumnWriterImpl<T> {
    T::get_column_writer(col_writer).unwrap_or_else(|| {
        panic!(
            "Failed to convert column writer into a typed column writer for `{}` type",
            T::get_physical_type()
        )
    })
}

/// Similar to `get_typed_column_writer` but returns a reference.
pub fn get_typed_column_writer_ref<'a, 'b: 'a, T: DataType>(
    col_writer: &'b ColumnWriter<'a>,
) -> &'b ColumnWriterImpl<'a, T> {
    T::get_column_writer_ref(col_writer).unwrap_or_else(|| {
        panic!(
            "Failed to convert column writer into a typed column writer for `{}` type",
            T::get_physical_type()
        )
    })
}

/// Similar to `get_typed_column_writer` but returns a reference.
pub fn get_typed_column_writer_mut<'a, 'b: 'a, T: DataType>(
    col_writer: &'a mut ColumnWriter<'b>,
) -> &'a mut ColumnWriterImpl<'b, T> {
    T::get_column_writer_mut(col_writer).unwrap_or_else(|| {
        panic!(
            "Failed to convert column writer into a typed column writer for `{}` type",
            T::get_physical_type()
        )
    })
}

/// Metadata returned by [`GenericColumnWriter::close`]
#[derive(Debug, Clone)]
pub struct ColumnCloseResult {
    /// The total number of bytes written
    pub bytes_written: u64,
    /// The total number of rows written
    pub rows_written: u64,
    /// Metadata for this column chunk
    pub metadata: ColumnChunkMetaData,
    /// Optional bloom filter for this column
    pub bloom_filter: Option<Sbbf>,
    /// Optional column index, for filtering
    pub column_index: Option<ColumnIndex>,
    /// Optional offset index, identifying page locations
    pub offset_index: Option<OffsetIndex>,
}

/// Creates a vector to hold level histogram data. Length will be `max_level + 1`.
/// Because histograms are not necessary when `max_level == 0`, this will return
/// `None` in that case.
fn new_histogram(max_level: i16) -> Option<Vec<i64>> {
    if max_level > 0 {
        Some(vec![0; max_level as usize + 1])
    } else {
        None
    }
}

// Metrics per page
#[derive(Default)]
struct PageMetrics {
    num_buffered_values: u32,
    num_buffered_rows: u32,
    num_page_nulls: u64,
    repetition_level_histogram: Option<Vec<i64>>,
    definition_level_histogram: Option<Vec<i64>>,
}

impl PageMetrics {
    fn new() -> Self {
        Default::default()
    }

    /// Initialize the repetition level histogram
    fn with_repetition_level_histogram(mut self, max_level: i16) -> Self {
        self.repetition_level_histogram = new_histogram(max_level);
        self
    }

    /// Initialize the definition level histogram
    fn with_definition_level_histogram(mut self, max_level: i16) -> Self {
        self.definition_level_histogram = new_histogram(max_level);
        self
    }

    /// Sets all elements of `histogram` to 0
    fn reset_histogram(histogram: &mut Option<Vec<i64>>) {
        if let Some(ref mut hist) = histogram {
            for v in hist {
                *v = 0
            }
        }
    }

    /// Resets the state of this `PageMetrics` to the initial state.
    /// If histograms have been initialized their contents will be reset to zero.
    fn new_page(&mut self) {
        self.num_buffered_values = 0;
        self.num_buffered_rows = 0;
        self.num_page_nulls = 0;
        PageMetrics::reset_histogram(&mut self.repetition_level_histogram);
        PageMetrics::reset_histogram(&mut self.definition_level_histogram);
    }

    /// Updates histogram values using provided repetition levels
    fn update_repetition_level_histogram(&mut self, levels: &[i16]) {
        if let Some(ref mut rep_hist) = self.repetition_level_histogram {
            for &level in levels {
                rep_hist[level as usize] += 1;
            }
        }
    }

    /// Updates histogram values using provided definition levels
    fn update_definition_level_histogram(&mut self, levels: &[i16]) {
        if let Some(ref mut def_hist) = self.definition_level_histogram {
            for &level in levels {
                def_hist[level as usize] += 1;
            }
        }
    }
}

// Metrics per column writer
#[derive(Default)]
struct ColumnMetrics<T: Default> {
    total_bytes_written: u64,
    total_rows_written: u64,
    total_uncompressed_size: u64,
    total_compressed_size: u64,
    total_num_values: u64,
    dictionary_page_offset: Option<u64>,
    data_page_offset: Option<u64>,
    min_column_value: Option<T>,
    max_column_value: Option<T>,
    num_column_nulls: u64,
    column_distinct_count: Option<u64>,
    variable_length_bytes: Option<i64>,
    repetition_level_histogram: Option<Vec<i64>>,
    definition_level_histogram: Option<Vec<i64>>,
}

impl<T: Default> ColumnMetrics<T> {
    fn new() -> Self {
        Default::default()
    }

    /// Initialize the repetition level histogram
    fn with_repetition_level_histogram(mut self, max_level: i16) -> Self {
        self.repetition_level_histogram = new_histogram(max_level);
        self
    }

    /// Initialize the definition level histogram
    fn with_definition_level_histogram(mut self, max_level: i16) -> Self {
        self.definition_level_histogram = new_histogram(max_level);
        self
    }

    /// Sum `page_histogram` into `chunk_histogram`
    fn update_histogram(chunk_histogram: &mut Option<Vec<i64>>, page_histogram: &Option<Vec<i64>>) {
        if page_histogram.is_some() && chunk_histogram.is_some() {
            let chunk_hist = chunk_histogram.as_mut().unwrap();
            let page_hist = page_histogram.as_ref().unwrap();
            for i in 0..page_hist.len() {
                chunk_hist[i] += page_hist[i]
            }
        }
    }

    /// Sum the provided PageMetrics histograms into the chunk histograms. Does nothing if
    /// page histograms are not initialized.
    fn update_from_page_metrics(&mut self, page_metrics: &PageMetrics) {
        ColumnMetrics::<T>::update_histogram(
            &mut self.definition_level_histogram,
            &page_metrics.definition_level_histogram,
        );
        ColumnMetrics::<T>::update_histogram(
            &mut self.repetition_level_histogram,
            &page_metrics.repetition_level_histogram,
        );
    }

    /// Sum the provided page variable_length_bytes into the chunk variable_length_bytes
    fn update_variable_length_bytes(&mut self, variable_length_bytes: Option<i64>) {
        if let Some(var_bytes) = variable_length_bytes {
            *self.variable_length_bytes.get_or_insert(0) += var_bytes;
        }
    }
}

/// Typed column writer for a primitive column.
pub type ColumnWriterImpl<'a, T> = GenericColumnWriter<'a, ColumnValueEncoderImpl<T>>;

pub struct GenericColumnWriter<'a, E: ColumnValueEncoder> {
    // Column writer properties
    descr: ColumnDescPtr,
    props: WriterPropertiesPtr,
    statistics_enabled: EnabledStatistics,

    page_writer: Box<dyn PageWriter + 'a>,
    codec: Compression,
    compressor: Option<Box<dyn Codec>>,
    encoder: E,

    page_metrics: PageMetrics,
    // Metrics per column writer
    column_metrics: ColumnMetrics<E::T>,

    /// The order of encodings within the generated metadata does not impact its meaning,
    /// but we use a BTreeSet so that the output is deterministic
    encodings: BTreeSet<Encoding>,
    // Reused buffers
    def_levels_sink: Vec<i16>,
    rep_levels_sink: Vec<i16>,
    data_pages: VecDeque<CompressedPage>,
    // column index and offset index
    column_index_builder: ColumnIndexBuilder,
    offset_index_builder: OffsetIndexBuilder,

    // Below fields used to incrementally check boundary order across data pages.
    // We assume they are ascending/descending until proven wrong.
    data_page_boundary_ascending: bool,
    data_page_boundary_descending: bool,
    /// (min, max)
    last_non_null_data_page_min_max: Option<(E::T, E::T)>,
}

impl<'a, E: ColumnValueEncoder> GenericColumnWriter<'a, E> {
    pub fn new(
        descr: ColumnDescPtr,
        props: WriterPropertiesPtr,
        page_writer: Box<dyn PageWriter + 'a>,
    ) -> Self {
        let codec = props.compression(descr.path());
        let codec_options = CodecOptionsBuilder::default().build();
        let compressor = create_codec(codec, &codec_options).unwrap();
        let encoder = E::try_new(&descr, props.as_ref()).unwrap();

        let statistics_enabled = props.statistics_enabled(descr.path());

        let mut encodings = BTreeSet::new();
        // Used for level information
        encodings.insert(Encoding::RLE);

<<<<<<< HEAD
        let mut page_metrics = PageMetrics::new();
        let mut column_metrics = ColumnMetrics::<E::T>::new();

        // Initialize level histograms if collecting page or chunk statistics
        if statistics_enabled != EnabledStatistics::None {
            page_metrics = page_metrics
                .with_repetition_level_histogram(descr.max_rep_level())
                .with_definition_level_histogram(descr.max_def_level());
            column_metrics = column_metrics
                .with_repetition_level_histogram(descr.max_rep_level())
                .with_definition_level_histogram(descr.max_def_level())
=======
        // Disable column_index_builder if not collecting page statistics.
        let mut column_index_builder = ColumnIndexBuilder::new();
        if statistics_enabled != EnabledStatistics::Page {
            column_index_builder.to_invalid()
>>>>>>> a6353d17
        }

        Self {
            descr,
            props,
            statistics_enabled,
            page_writer,
            codec,
            compressor,
            encoder,
            def_levels_sink: vec![],
            rep_levels_sink: vec![],
            data_pages: VecDeque::new(),
<<<<<<< HEAD
            page_metrics,
            column_metrics,
            column_index_builder: ColumnIndexBuilder::new(),
=======
            page_metrics: PageMetrics {
                num_buffered_values: 0,
                num_buffered_rows: 0,
                num_page_nulls: 0,
            },
            column_metrics: ColumnMetrics::<E::T>::new(),
            column_index_builder,
>>>>>>> a6353d17
            offset_index_builder: OffsetIndexBuilder::new(),
            encodings,
            data_page_boundary_ascending: true,
            data_page_boundary_descending: true,
            last_non_null_data_page_min_max: None,
        }
    }

    #[allow(clippy::too_many_arguments)]
    pub(crate) fn write_batch_internal(
        &mut self,
        values: &E::Values,
        value_indices: Option<&[usize]>,
        def_levels: Option<&[i16]>,
        rep_levels: Option<&[i16]>,
        min: Option<&E::T>,
        max: Option<&E::T>,
        distinct_count: Option<u64>,
    ) -> Result<usize> {
        // Check if number of definition levels is the same as number of repetition levels.
        if let (Some(def), Some(rep)) = (def_levels, rep_levels) {
            if def.len() != rep.len() {
                return Err(general_err!(
                    "Inconsistent length of definition and repetition levels: {} != {}",
                    def.len(),
                    rep.len()
                ));
            }
        }

        // We check for DataPage limits only after we have inserted the values. If a user
        // writes a large number of values, the DataPage size can be well above the limit.
        //
        // The purpose of this chunking is to bound this. Even if a user writes large
        // number of values, the chunking will ensure that we add data page at a
        // reasonable pagesize limit.

        // TODO: find out why we don't account for size of levels when we estimate page
        // size.

        let num_levels = match def_levels {
            Some(def_levels) => def_levels.len(),
            None => values.len(),
        };

        if let Some(min) = min {
            update_min(&self.descr, min, &mut self.column_metrics.min_column_value);
        }
        if let Some(max) = max {
            update_max(&self.descr, max, &mut self.column_metrics.max_column_value);
        }

        // We can only set the distinct count if there are no other writes
        if self.encoder.num_values() == 0 {
            self.column_metrics.column_distinct_count = distinct_count;
        } else {
            self.column_metrics.column_distinct_count = None;
        }

        let mut values_offset = 0;
        let mut levels_offset = 0;
        let base_batch_size = self.props.write_batch_size();
        while levels_offset < num_levels {
            let mut end_offset = num_levels.min(levels_offset + base_batch_size);

            // Split at record boundary
            if let Some(r) = rep_levels {
                while end_offset < r.len() && r[end_offset] != 0 {
                    end_offset += 1;
                }
            }

            values_offset += self.write_mini_batch(
                values,
                values_offset,
                value_indices,
                end_offset - levels_offset,
                def_levels.map(|lv| &lv[levels_offset..end_offset]),
                rep_levels.map(|lv| &lv[levels_offset..end_offset]),
            )?;
            levels_offset = end_offset;
        }

        // Return total number of values processed.
        Ok(values_offset)
    }

    /// Writes batch of values, definition levels and repetition levels.
    /// Returns number of values processed (written).
    ///
    /// If definition and repetition levels are provided, we write fully those levels and
    /// select how many values to write (this number will be returned), since number of
    /// actual written values may be smaller than provided values.
    ///
    /// If only values are provided, then all values are written and the length of
    /// of the values buffer is returned.
    ///
    /// Definition and/or repetition levels can be omitted, if values are
    /// non-nullable and/or non-repeated.
    pub fn write_batch(
        &mut self,
        values: &E::Values,
        def_levels: Option<&[i16]>,
        rep_levels: Option<&[i16]>,
    ) -> Result<usize> {
        self.write_batch_internal(values, None, def_levels, rep_levels, None, None, None)
    }

    /// Writer may optionally provide pre-calculated statistics for use when computing
    /// chunk-level statistics
    ///
    /// NB: [`WriterProperties::statistics_enabled`] must be set to [`EnabledStatistics::Chunk`]
    /// for these statistics to take effect. If [`EnabledStatistics::None`] they will be ignored,
    /// and if [`EnabledStatistics::Page`] the chunk statistics will instead be computed from the
    /// computed page statistics
    pub fn write_batch_with_statistics(
        &mut self,
        values: &E::Values,
        def_levels: Option<&[i16]>,
        rep_levels: Option<&[i16]>,
        min: Option<&E::T>,
        max: Option<&E::T>,
        distinct_count: Option<u64>,
    ) -> Result<usize> {
        self.write_batch_internal(
            values,
            None,
            def_levels,
            rep_levels,
            min,
            max,
            distinct_count,
        )
    }

    /// Returns the estimated total memory usage.
    ///
    /// Unlike [`Self::get_estimated_total_bytes`] this is an estimate
    /// of the current memory usage and not the final anticipated encoded size.
    #[cfg(feature = "arrow")]
    pub(crate) fn memory_size(&self) -> usize {
        self.column_metrics.total_bytes_written as usize + self.encoder.estimated_memory_size()
    }

    /// Returns total number of bytes written by this column writer so far.
    /// This value is also returned when column writer is closed.
    ///
    /// Note: this value does not include any buffered data that has not
    /// yet been flushed to a page.
    pub fn get_total_bytes_written(&self) -> u64 {
        self.column_metrics.total_bytes_written
    }

    /// Returns the estimated total encoded bytes for this column writer.
    ///
    /// Unlike [`Self::get_total_bytes_written`] this includes an estimate
    /// of any data that has not yet been flushed to a page, based on it's
    /// anticipated encoded size.
    #[cfg(feature = "arrow")]
    pub(crate) fn get_estimated_total_bytes(&self) -> u64 {
        self.column_metrics.total_bytes_written
            + self.encoder.estimated_data_page_size() as u64
            + self.encoder.estimated_dict_page_size().unwrap_or_default() as u64
    }

    /// Returns total number of rows written by this column writer so far.
    /// This value is also returned when column writer is closed.
    pub fn get_total_rows_written(&self) -> u64 {
        self.column_metrics.total_rows_written
    }

    /// Returns a reference to a [`ColumnDescPtr`]
    pub fn get_descriptor(&self) -> &ColumnDescPtr {
        &self.descr
    }

    /// Finalizes writes and closes the column writer.
    /// Returns total bytes written, total rows written and column chunk metadata.
    pub fn close(mut self) -> Result<ColumnCloseResult> {
        if self.page_metrics.num_buffered_values > 0 {
            self.add_data_page()?;
        }
        if self.encoder.has_dictionary() {
            self.write_dictionary_page()?;
        }
        self.flush_data_pages()?;
        let metadata = self.write_column_metadata()?;
        self.page_writer.close()?;

        let boundary_order = match (
            self.data_page_boundary_ascending,
            self.data_page_boundary_descending,
        ) {
            // If the lists are composed of equal elements then will be marked as ascending
            // (Also the case if all pages are null pages)
            (true, _) => BoundaryOrder::ASCENDING,
            (false, true) => BoundaryOrder::DESCENDING,
            (false, false) => BoundaryOrder::UNORDERED,
        };
        self.column_index_builder.set_boundary_order(boundary_order);

        let column_index = self
            .column_index_builder
            .valid()
            .then(|| self.column_index_builder.build_to_thrift());
        let offset_index = Some(self.offset_index_builder.build_to_thrift());

        Ok(ColumnCloseResult {
            bytes_written: self.column_metrics.total_bytes_written,
            rows_written: self.column_metrics.total_rows_written,
            bloom_filter: self.encoder.flush_bloom_filter(),
            metadata,
            column_index,
            offset_index,
        })
    }

    /// Writes mini batch of values, definition and repetition levels.
    /// This allows fine-grained processing of values and maintaining a reasonable
    /// page size.
    fn write_mini_batch(
        &mut self,
        values: &E::Values,
        values_offset: usize,
        value_indices: Option<&[usize]>,
        num_levels: usize,
        def_levels: Option<&[i16]>,
        rep_levels: Option<&[i16]>,
    ) -> Result<usize> {
        // Process definition levels and determine how many values to write.
        let values_to_write = if self.descr.max_def_level() > 0 {
            let levels = def_levels.ok_or_else(|| {
                general_err!(
                    "Definition levels are required, because max definition level = {}",
                    self.descr.max_def_level()
                )
            })?;

            let mut values_to_write = 0;
            for &level in levels {
                if level == self.descr.max_def_level() {
                    values_to_write += 1;
                } else {
                    // We must always compute this as it is used to populate v2 pages
                    self.page_metrics.num_page_nulls += 1
                }
            }

            // Update histogram
            self.page_metrics.update_definition_level_histogram(levels);

            self.def_levels_sink.extend_from_slice(levels);
            values_to_write
        } else {
            num_levels
        };

        // Process repetition levels and determine how many rows we are about to process.
        if self.descr.max_rep_level() > 0 {
            // A row could contain more than one value.
            let levels = rep_levels.ok_or_else(|| {
                general_err!(
                    "Repetition levels are required, because max repetition level = {}",
                    self.descr.max_rep_level()
                )
            })?;

            if !levels.is_empty() && levels[0] != 0 {
                return Err(general_err!(
                    "Write must start at a record boundary, got non-zero repetition level of {}",
                    levels[0]
                ));
            }

            // Count the occasions where we start a new row
            for &level in levels {
                self.page_metrics.num_buffered_rows += (level == 0) as u32
            }

            // Update histogram
            self.page_metrics.update_repetition_level_histogram(levels);

            self.rep_levels_sink.extend_from_slice(levels);
        } else {
            // Each value is exactly one row.
            // Equals to the number of values, we count nulls as well.
            self.page_metrics.num_buffered_rows += num_levels as u32;
        }

        match value_indices {
            Some(indices) => {
                let indices = &indices[values_offset..values_offset + values_to_write];
                self.encoder.write_gather(values, indices)?;
            }
            None => self.encoder.write(values, values_offset, values_to_write)?,
        }

        self.page_metrics.num_buffered_values += num_levels as u32;

        if self.should_add_data_page() {
            self.add_data_page()?;
        }

        if self.should_dict_fallback() {
            self.dict_fallback()?;
        }

        Ok(values_to_write)
    }

    /// Returns true if we need to fall back to non-dictionary encoding.
    ///
    /// We can only fall back if dictionary encoder is set and we have exceeded dictionary
    /// size.
    #[inline]
    fn should_dict_fallback(&self) -> bool {
        match self.encoder.estimated_dict_page_size() {
            Some(size) => size >= self.props.dictionary_page_size_limit(),
            None => false,
        }
    }

    /// Returns true if there is enough data for a data page, false otherwise.
    #[inline]
    fn should_add_data_page(&self) -> bool {
        // This is necessary in the event of a much larger dictionary size than page size
        //
        // In such a scenario the dictionary decoder may return an estimated encoded
        // size in excess of the page size limit, even when there are no buffered values
        if self.page_metrics.num_buffered_values == 0 {
            return false;
        }

        self.page_metrics.num_buffered_rows as usize >= self.props.data_page_row_count_limit()
            || self.encoder.estimated_data_page_size() >= self.props.data_page_size_limit()
    }

    /// Performs dictionary fallback.
    /// Prepares and writes dictionary and all data pages into page writer.
    fn dict_fallback(&mut self) -> Result<()> {
        // At this point we know that we need to fall back.
        if self.page_metrics.num_buffered_values > 0 {
            self.add_data_page()?;
        }
        self.write_dictionary_page()?;
        self.flush_data_pages()?;
        Ok(())
    }

    /// Update the column index and offset index when adding the data page
    fn update_column_offset_index(
        &mut self,
        page_statistics: Option<&ValueStatistics<E::T>>,
        page_variable_length_bytes: Option<i64>,
    ) {
        // update the column index
        let null_page =
            (self.page_metrics.num_buffered_rows as u64) == self.page_metrics.num_page_nulls;
        // a page contains only null values,
        // and writers have to set the corresponding entries in min_values and max_values to byte[0]
        if null_page && self.column_index_builder.valid() {
            self.column_index_builder.append(
                null_page,
                vec![0; 1],
                vec![0; 1],
                self.page_metrics.num_page_nulls as i64,
            );
        } else if self.column_index_builder.valid() {
            // from page statistics
            // If can't get the page statistics, ignore this column/offset index for this column chunk
            match &page_statistics {
                None => {
                    self.column_index_builder.to_invalid();
                }
                Some(stat) => {
                    // Check if min/max are still ascending/descending across pages
                    let new_min = stat.min();
                    let new_max = stat.max();
                    if let Some((last_min, last_max)) = &self.last_non_null_data_page_min_max {
                        if self.data_page_boundary_ascending {
                            // If last min/max are greater than new min/max then not ascending anymore
                            let not_ascending = compare_greater(&self.descr, last_min, new_min)
                                || compare_greater(&self.descr, last_max, new_max);
                            if not_ascending {
                                self.data_page_boundary_ascending = false;
                            }
                        }

                        if self.data_page_boundary_descending {
                            // If new min/max are greater than last min/max then not descending anymore
                            let not_descending = compare_greater(&self.descr, new_min, last_min)
                                || compare_greater(&self.descr, new_max, last_max);
                            if not_descending {
                                self.data_page_boundary_descending = false;
                            }
                        }
                    }
                    self.last_non_null_data_page_min_max = Some((new_min.clone(), new_max.clone()));

                    if self.can_truncate_value() {
                        self.column_index_builder.append(
                            null_page,
                            self.truncate_min_value(
                                self.props.column_index_truncate_length(),
                                stat.min_bytes(),
                            )
                            .0,
                            self.truncate_max_value(
                                self.props.column_index_truncate_length(),
                                stat.max_bytes(),
                            )
                            .0,
                            self.page_metrics.num_page_nulls as i64,
                        );
                    } else {
                        self.column_index_builder.append(
                            null_page,
                            stat.min_bytes().to_vec(),
                            stat.max_bytes().to_vec(),
                            self.page_metrics.num_page_nulls as i64,
                        );
                    }
                }
            }
        }

        // Append page histograms to the `ColumnIndex` histograms
        self.column_index_builder.append_histograms(
            &self.page_metrics.repetition_level_histogram,
            &self.page_metrics.definition_level_histogram,
        );

        // Update the offset index
        self.offset_index_builder
            .append_row_count(self.page_metrics.num_buffered_rows as i64);

        self.offset_index_builder
            .append_unencoded_byte_array_data_bytes(page_variable_length_bytes);
    }

    /// Determine if we should allow truncating min/max values for this column's statistics
    fn can_truncate_value(&self) -> bool {
        match self.descr.physical_type() {
            // Don't truncate for Float16 and Decimal because their sort order is different
            // from that of FIXED_LEN_BYTE_ARRAY sort order.
            // So truncation of those types could lead to inaccurate min/max statistics
            Type::FIXED_LEN_BYTE_ARRAY
                if !matches!(
                    self.descr.logical_type(),
                    Some(LogicalType::Decimal { .. }) | Some(LogicalType::Float16)
                ) =>
            {
                true
            }
            Type::BYTE_ARRAY => true,
            // Truncation only applies for fba/binary physical types
            _ => false,
        }
    }

    fn truncate_min_value(&self, truncation_length: Option<usize>, data: &[u8]) -> (Vec<u8>, bool) {
        truncation_length
            .filter(|l| data.len() > *l)
            .and_then(|l| match str::from_utf8(data) {
                Ok(str_data) => truncate_utf8(str_data, l),
                Err(_) => Some(data[..l].to_vec()),
            })
            .map(|truncated| (truncated, true))
            .unwrap_or_else(|| (data.to_vec(), false))
    }

    fn truncate_max_value(&self, truncation_length: Option<usize>, data: &[u8]) -> (Vec<u8>, bool) {
        truncation_length
            .filter(|l| data.len() > *l)
            .and_then(|l| match str::from_utf8(data) {
                Ok(str_data) => truncate_utf8(str_data, l).and_then(increment_utf8),
                Err(_) => increment(data[..l].to_vec()),
            })
            .map(|truncated| (truncated, true))
            .unwrap_or_else(|| (data.to_vec(), false))
    }

    /// Adds data page.
    /// Data page is either buffered in case of dictionary encoding or written directly.
    fn add_data_page(&mut self) -> Result<()> {
        // Extract encoded values
        let values_data = self.encoder.flush_data_page()?;

        let max_def_level = self.descr.max_def_level();
        let max_rep_level = self.descr.max_rep_level();

        self.column_metrics.num_column_nulls += self.page_metrics.num_page_nulls;

        let page_statistics = match (values_data.min_value, values_data.max_value) {
            (Some(min), Some(max)) => {
                // Update chunk level statistics
                update_min(&self.descr, &min, &mut self.column_metrics.min_column_value);
                update_max(&self.descr, &max, &mut self.column_metrics.max_column_value);

                (self.statistics_enabled == EnabledStatistics::Page).then_some(
                    ValueStatistics::new(
                        Some(min),
                        Some(max),
                        None,
                        self.page_metrics.num_page_nulls,
                        false,
                    ),
                )
            }
            _ => None,
        };

        // update column and offset index
        self.update_column_offset_index(
            page_statistics.as_ref(),
            values_data.variable_length_bytes,
        );

        // Update histograms and variable_length_bytes in column_metrics
        self.column_metrics
            .update_from_page_metrics(&self.page_metrics);
        self.column_metrics
            .update_variable_length_bytes(values_data.variable_length_bytes);

        let page_statistics = page_statistics.map(Statistics::from);

        let compressed_page = match self.props.writer_version() {
            WriterVersion::PARQUET_1_0 => {
                let mut buffer = vec![];

                if max_rep_level > 0 {
                    buffer.extend_from_slice(
                        &self.encode_levels_v1(
                            Encoding::RLE,
                            &self.rep_levels_sink[..],
                            max_rep_level,
                        )[..],
                    );
                }

                if max_def_level > 0 {
                    buffer.extend_from_slice(
                        &self.encode_levels_v1(
                            Encoding::RLE,
                            &self.def_levels_sink[..],
                            max_def_level,
                        )[..],
                    );
                }

                buffer.extend_from_slice(&values_data.buf);
                let uncompressed_size = buffer.len();

                if let Some(ref mut cmpr) = self.compressor {
                    let mut compressed_buf = Vec::with_capacity(uncompressed_size);
                    cmpr.compress(&buffer[..], &mut compressed_buf)?;
                    buffer = compressed_buf;
                }

                let data_page = Page::DataPage {
                    buf: buffer.into(),
                    num_values: self.page_metrics.num_buffered_values,
                    encoding: values_data.encoding,
                    def_level_encoding: Encoding::RLE,
                    rep_level_encoding: Encoding::RLE,
                    statistics: page_statistics,
                };

                CompressedPage::new(data_page, uncompressed_size)
            }
            WriterVersion::PARQUET_2_0 => {
                let mut rep_levels_byte_len = 0;
                let mut def_levels_byte_len = 0;
                let mut buffer = vec![];

                if max_rep_level > 0 {
                    let levels = self.encode_levels_v2(&self.rep_levels_sink[..], max_rep_level);
                    rep_levels_byte_len = levels.len();
                    buffer.extend_from_slice(&levels[..]);
                }

                if max_def_level > 0 {
                    let levels = self.encode_levels_v2(&self.def_levels_sink[..], max_def_level);
                    def_levels_byte_len = levels.len();
                    buffer.extend_from_slice(&levels[..]);
                }

                let uncompressed_size =
                    rep_levels_byte_len + def_levels_byte_len + values_data.buf.len();

                // Data Page v2 compresses values only.
                match self.compressor {
                    Some(ref mut cmpr) => {
                        cmpr.compress(&values_data.buf, &mut buffer)?;
                    }
                    None => buffer.extend_from_slice(&values_data.buf),
                }

                let data_page = Page::DataPageV2 {
                    buf: buffer.into(),
                    num_values: self.page_metrics.num_buffered_values,
                    encoding: values_data.encoding,
                    num_nulls: self.page_metrics.num_page_nulls as u32,
                    num_rows: self.page_metrics.num_buffered_rows,
                    def_levels_byte_len: def_levels_byte_len as u32,
                    rep_levels_byte_len: rep_levels_byte_len as u32,
                    is_compressed: self.compressor.is_some(),
                    statistics: page_statistics,
                };

                CompressedPage::new(data_page, uncompressed_size)
            }
        };

        // Check if we need to buffer data page or flush it to the sink directly.
        if self.encoder.has_dictionary() {
            self.data_pages.push_back(compressed_page);
        } else {
            self.write_data_page(compressed_page)?;
        }

        // Update total number of rows.
        self.column_metrics.total_rows_written += self.page_metrics.num_buffered_rows as u64;

        // Reset state.
        self.rep_levels_sink.clear();
        self.def_levels_sink.clear();
        self.page_metrics.new_page();

        Ok(())
    }

    /// Finalises any outstanding data pages and flushes buffered data pages from
    /// dictionary encoding into underlying sink.
    #[inline]
    fn flush_data_pages(&mut self) -> Result<()> {
        // Write all outstanding data to a new page.
        if self.page_metrics.num_buffered_values > 0 {
            self.add_data_page()?;
        }

        while let Some(page) = self.data_pages.pop_front() {
            self.write_data_page(page)?;
        }

        Ok(())
    }

    /// Assembles and writes column chunk metadata.
    fn write_column_metadata(&mut self) -> Result<ColumnChunkMetaData> {
        let total_compressed_size = self.column_metrics.total_compressed_size as i64;
        let total_uncompressed_size = self.column_metrics.total_uncompressed_size as i64;
        let num_values = self.column_metrics.total_num_values as i64;
        let dict_page_offset = self.column_metrics.dictionary_page_offset.map(|v| v as i64);
        // If data page offset is not set, then no pages have been written
        let data_page_offset = self.column_metrics.data_page_offset.unwrap_or(0) as i64;

        let file_offset = match dict_page_offset {
            Some(dict_offset) => dict_offset + total_compressed_size,
            None => data_page_offset + total_compressed_size,
        };

        let mut builder = ColumnChunkMetaData::builder(self.descr.clone())
            .set_compression(self.codec)
            .set_encodings(self.encodings.iter().cloned().collect())
            .set_file_offset(file_offset)
            .set_total_compressed_size(total_compressed_size)
            .set_total_uncompressed_size(total_uncompressed_size)
            .set_num_values(num_values)
            .set_data_page_offset(data_page_offset)
            .set_dictionary_page_offset(dict_page_offset);

        if self.statistics_enabled != EnabledStatistics::None {
            let backwards_compatible_min_max = self.descr.sort_order().is_signed();

            let statistics = ValueStatistics::<E::T>::new(
                self.column_metrics.min_column_value.clone(),
                self.column_metrics.max_column_value.clone(),
                self.column_metrics.column_distinct_count,
                self.column_metrics.num_column_nulls,
                false,
            )
            .with_backwards_compatible_min_max(backwards_compatible_min_max)
            .into();

            let statistics = match statistics {
                Statistics::ByteArray(stats) if stats.has_min_max_set() => {
                    let (min, did_truncate_min) = self.truncate_min_value(
                        self.props.statistics_truncate_length(),
                        stats.min_bytes(),
                    );
                    let (max, did_truncate_max) = self.truncate_max_value(
                        self.props.statistics_truncate_length(),
                        stats.max_bytes(),
                    );
                    Statistics::ByteArray(
                        ValueStatistics::new(
                            Some(min.into()),
                            Some(max.into()),
                            stats.distinct_count(),
                            stats.null_count(),
                            backwards_compatible_min_max,
                        )
                        .with_max_is_exact(!did_truncate_max)
                        .with_min_is_exact(!did_truncate_min),
                    )
                }
                Statistics::FixedLenByteArray(stats)
                    if (stats.has_min_max_set() && self.can_truncate_value()) =>
                {
                    let (min, did_truncate_min) = self.truncate_min_value(
                        self.props.statistics_truncate_length(),
                        stats.min_bytes(),
                    );
                    let (max, did_truncate_max) = self.truncate_max_value(
                        self.props.statistics_truncate_length(),
                        stats.max_bytes(),
                    );
                    Statistics::FixedLenByteArray(
                        ValueStatistics::new(
                            Some(min.into()),
                            Some(max.into()),
                            stats.distinct_count(),
                            stats.null_count(),
                            backwards_compatible_min_max,
                        )
                        .with_max_is_exact(!did_truncate_max)
                        .with_min_is_exact(!did_truncate_min),
                    )
                }
                stats => stats,
            };

            builder = builder
                .set_statistics(statistics)
                .set_unencoded_byte_array_data_bytes(self.column_metrics.variable_length_bytes)
                .set_repetition_level_histogram(
                    self.column_metrics.repetition_level_histogram.take(),
                )
                .set_definition_level_histogram(
                    self.column_metrics.definition_level_histogram.take(),
                );
        }

        let metadata = builder.build()?;
        self.page_writer.write_metadata(&metadata)?;

        Ok(metadata)
    }

    /// Encodes definition or repetition levels for Data Page v1.
    #[inline]
    fn encode_levels_v1(&self, encoding: Encoding, levels: &[i16], max_level: i16) -> Vec<u8> {
        let mut encoder = LevelEncoder::v1(encoding, max_level, levels.len());
        encoder.put(levels);
        encoder.consume()
    }

    /// Encodes definition or repetition levels for Data Page v2.
    /// Encoding is always RLE.
    #[inline]
    fn encode_levels_v2(&self, levels: &[i16], max_level: i16) -> Vec<u8> {
        let mut encoder = LevelEncoder::v2(max_level, levels.len());
        encoder.put(levels);
        encoder.consume()
    }

    /// Writes compressed data page into underlying sink and updates global metrics.
    #[inline]
    fn write_data_page(&mut self, page: CompressedPage) -> Result<()> {
        self.encodings.insert(page.encoding());
        let page_spec = self.page_writer.write_page(page)?;
        // update offset index
        // compressed_size = header_size + compressed_data_size
        self.offset_index_builder
            .append_offset_and_size(page_spec.offset as i64, page_spec.compressed_size as i32);
        self.update_metrics_for_page(page_spec);
        Ok(())
    }

    /// Writes dictionary page into underlying sink.
    #[inline]
    fn write_dictionary_page(&mut self) -> Result<()> {
        let compressed_page = {
            let mut page = self
                .encoder
                .flush_dict_page()?
                .ok_or_else(|| general_err!("Dictionary encoder is not set"))?;

            let uncompressed_size = page.buf.len();

            if let Some(ref mut cmpr) = self.compressor {
                let mut output_buf = Vec::with_capacity(uncompressed_size);
                cmpr.compress(&page.buf, &mut output_buf)?;
                page.buf = Bytes::from(output_buf);
            }

            let dict_page = Page::DictionaryPage {
                buf: page.buf,
                num_values: page.num_values as u32,
                encoding: self.props.dictionary_page_encoding(),
                is_sorted: page.is_sorted,
            };
            CompressedPage::new(dict_page, uncompressed_size)
        };

        self.encodings.insert(compressed_page.encoding());
        let page_spec = self.page_writer.write_page(compressed_page)?;
        self.update_metrics_for_page(page_spec);
        // For the directory page, don't need to update column/offset index.
        Ok(())
    }

    /// Updates column writer metrics with each page metadata.
    #[inline]
    fn update_metrics_for_page(&mut self, page_spec: PageWriteSpec) {
        self.column_metrics.total_uncompressed_size += page_spec.uncompressed_size as u64;
        self.column_metrics.total_compressed_size += page_spec.compressed_size as u64;
        self.column_metrics.total_bytes_written += page_spec.bytes_written;

        match page_spec.page_type {
            PageType::DATA_PAGE | PageType::DATA_PAGE_V2 => {
                self.column_metrics.total_num_values += page_spec.num_values as u64;
                if self.column_metrics.data_page_offset.is_none() {
                    self.column_metrics.data_page_offset = Some(page_spec.offset);
                }
            }
            PageType::DICTIONARY_PAGE => {
                assert!(
                    self.column_metrics.dictionary_page_offset.is_none(),
                    "Dictionary offset is already set"
                );
                self.column_metrics.dictionary_page_offset = Some(page_spec.offset);
            }
            _ => {}
        }
    }
}

fn update_min<T: ParquetValueType>(descr: &ColumnDescriptor, val: &T, min: &mut Option<T>) {
    update_stat::<T, _>(descr, val, min, |cur| compare_greater(descr, cur, val))
}

fn update_max<T: ParquetValueType>(descr: &ColumnDescriptor, val: &T, max: &mut Option<T>) {
    update_stat::<T, _>(descr, val, max, |cur| compare_greater(descr, val, cur))
}

#[inline]
#[allow(clippy::eq_op)]
fn is_nan<T: ParquetValueType>(descr: &ColumnDescriptor, val: &T) -> bool {
    match T::PHYSICAL_TYPE {
        Type::FLOAT | Type::DOUBLE => val != val,
        Type::FIXED_LEN_BYTE_ARRAY if descr.logical_type() == Some(LogicalType::Float16) => {
            let val = val.as_bytes();
            let val = f16::from_le_bytes([val[0], val[1]]);
            val.is_nan()
        }
        _ => false,
    }
}

/// Perform a conditional update of `cur`, skipping any NaN values
///
/// If `cur` is `None`, sets `cur` to `Some(val)`, otherwise calls `should_update` with
/// the value of `cur`, and updates `cur` to `Some(val)` if it returns `true`
fn update_stat<T: ParquetValueType, F>(
    descr: &ColumnDescriptor,
    val: &T,
    cur: &mut Option<T>,
    should_update: F,
) where
    F: Fn(&T) -> bool,
{
    if is_nan(descr, val) {
        return;
    }

    if cur.as_ref().map_or(true, should_update) {
        *cur = Some(val.clone());
    }
}

/// Evaluate `a > b` according to underlying logical type.
fn compare_greater<T: ParquetValueType>(descr: &ColumnDescriptor, a: &T, b: &T) -> bool {
    if let Some(LogicalType::Integer { is_signed, .. }) = descr.logical_type() {
        if !is_signed {
            // need to compare unsigned
            return a.as_u64().unwrap() > b.as_u64().unwrap();
        }
    }

    match descr.converted_type() {
        ConvertedType::UINT_8
        | ConvertedType::UINT_16
        | ConvertedType::UINT_32
        | ConvertedType::UINT_64 => {
            return a.as_u64().unwrap() > b.as_u64().unwrap();
        }
        _ => {}
    };

    if let Some(LogicalType::Decimal { .. }) = descr.logical_type() {
        match T::PHYSICAL_TYPE {
            Type::FIXED_LEN_BYTE_ARRAY | Type::BYTE_ARRAY => {
                return compare_greater_byte_array_decimals(a.as_bytes(), b.as_bytes());
            }
            _ => {}
        };
    }

    if descr.converted_type() == ConvertedType::DECIMAL {
        match T::PHYSICAL_TYPE {
            Type::FIXED_LEN_BYTE_ARRAY | Type::BYTE_ARRAY => {
                return compare_greater_byte_array_decimals(a.as_bytes(), b.as_bytes());
            }
            _ => {}
        };
    };

    if let Some(LogicalType::Float16) = descr.logical_type() {
        let a = a.as_bytes();
        let a = f16::from_le_bytes([a[0], a[1]]);
        let b = b.as_bytes();
        let b = f16::from_le_bytes([b[0], b[1]]);
        return a > b;
    }

    a > b
}

// ----------------------------------------------------------------------
// Encoding support for column writer.
// This mirrors parquet-mr default encodings for writes. See:
// https://github.com/apache/parquet-mr/blob/master/parquet-column/src/main/java/org/apache/parquet/column/values/factory/DefaultV1ValuesWriterFactory.java
// https://github.com/apache/parquet-mr/blob/master/parquet-column/src/main/java/org/apache/parquet/column/values/factory/DefaultV2ValuesWriterFactory.java

/// Returns encoding for a column when no other encoding is provided in writer properties.
fn fallback_encoding(kind: Type, props: &WriterProperties) -> Encoding {
    match (kind, props.writer_version()) {
        (Type::BOOLEAN, WriterVersion::PARQUET_2_0) => Encoding::RLE,
        (Type::INT32, WriterVersion::PARQUET_2_0) => Encoding::DELTA_BINARY_PACKED,
        (Type::INT64, WriterVersion::PARQUET_2_0) => Encoding::DELTA_BINARY_PACKED,
        (Type::BYTE_ARRAY, WriterVersion::PARQUET_2_0) => Encoding::DELTA_BYTE_ARRAY,
        (Type::FIXED_LEN_BYTE_ARRAY, WriterVersion::PARQUET_2_0) => Encoding::DELTA_BYTE_ARRAY,
        _ => Encoding::PLAIN,
    }
}

/// Returns true if dictionary is supported for column writer, false otherwise.
fn has_dictionary_support(kind: Type, props: &WriterProperties) -> bool {
    match (kind, props.writer_version()) {
        // Booleans do not support dict encoding and should use a fallback encoding.
        (Type::BOOLEAN, _) => false,
        // Dictionary encoding was not enabled in PARQUET 1.0
        (Type::FIXED_LEN_BYTE_ARRAY, WriterVersion::PARQUET_1_0) => false,
        (Type::FIXED_LEN_BYTE_ARRAY, WriterVersion::PARQUET_2_0) => true,
        _ => true,
    }
}

/// Signed comparison of bytes arrays
fn compare_greater_byte_array_decimals(a: &[u8], b: &[u8]) -> bool {
    let a_length = a.len();
    let b_length = b.len();

    if a_length == 0 || b_length == 0 {
        return a_length > 0;
    }

    let first_a: u8 = a[0];
    let first_b: u8 = b[0];

    // We can short circuit for different signed numbers or
    // for equal length bytes arrays that have different first bytes.
    // The equality requirement is necessary for sign extension cases.
    // 0xFF10 should be equal to 0x10 (due to big endian sign extension).
    if (0x80 & first_a) != (0x80 & first_b) || (a_length == b_length && first_a != first_b) {
        return (first_a as i8) > (first_b as i8);
    }

    // When the lengths are unequal and the numbers are of the same
    // sign we need to do comparison by sign extending the shorter
    // value first, and once we get to equal sized arrays, lexicographical
    // unsigned comparison of everything but the first byte is sufficient.

    let extension: u8 = if (first_a as i8) < 0 { 0xFF } else { 0 };

    if a_length != b_length {
        let not_equal = if a_length > b_length {
            let lead_length = a_length - b_length;
            a[0..lead_length].iter().any(|&x| x != extension)
        } else {
            let lead_length = b_length - a_length;
            b[0..lead_length].iter().any(|&x| x != extension)
        };

        if not_equal {
            let negative_values: bool = (first_a as i8) < 0;
            let a_longer: bool = a_length > b_length;
            return if negative_values { !a_longer } else { a_longer };
        }
    }

    (a[1..]) > (b[1..])
}

/// Truncate a UTF8 slice to the longest prefix that is still a valid UTF8 string,
/// while being less than `length` bytes and non-empty
fn truncate_utf8(data: &str, length: usize) -> Option<Vec<u8>> {
    let split = (1..=length).rfind(|x| data.is_char_boundary(*x))?;
    Some(data.as_bytes()[..split].to_vec())
}

/// Try and increment the bytes from right to left.
///
/// Returns `None` if all bytes are set to `u8::MAX`.
fn increment(mut data: Vec<u8>) -> Option<Vec<u8>> {
    for byte in data.iter_mut().rev() {
        let (incremented, overflow) = byte.overflowing_add(1);
        *byte = incremented;

        if !overflow {
            return Some(data);
        }
    }

    None
}

/// Try and increment the the string's bytes from right to left, returning when the result
/// is a valid UTF8 string. Returns `None` when it can't increment any byte.
fn increment_utf8(mut data: Vec<u8>) -> Option<Vec<u8>> {
    for idx in (0..data.len()).rev() {
        let original = data[idx];
        let (byte, overflow) = original.overflowing_add(1);
        if !overflow {
            data[idx] = byte;
            if str::from_utf8(&data).is_ok() {
                return Some(data);
            }
            data[idx] = original;
        }
    }

    None
}

#[cfg(test)]
mod tests {
    use crate::file::properties::DEFAULT_COLUMN_INDEX_TRUNCATE_LENGTH;
    use rand::distributions::uniform::SampleUniform;
    use std::sync::Arc;

    use crate::column::{
        page::PageReader,
        reader::{get_column_reader, get_typed_column_reader, ColumnReaderImpl},
    };
    use crate::file::writer::TrackedWrite;
    use crate::file::{
        properties::ReaderProperties, reader::SerializedPageReader, writer::SerializedPageWriter,
    };
    use crate::schema::types::{ColumnPath, Type as SchemaType};
    use crate::util::test_common::rand_gen::random_numbers_range;

    use super::*;

    #[test]
    fn test_column_writer_inconsistent_def_rep_length() {
        let page_writer = get_test_page_writer();
        let props = Default::default();
        let mut writer = get_test_column_writer::<Int32Type>(page_writer, 1, 1, props);
        let res = writer.write_batch(&[1, 2, 3, 4], Some(&[1, 1, 1]), Some(&[0, 0]));
        assert!(res.is_err());
        if let Err(err) = res {
            assert_eq!(
                format!("{err}"),
                "Parquet error: Inconsistent length of definition and repetition levels: 3 != 2"
            );
        }
    }

    #[test]
    fn test_column_writer_invalid_def_levels() {
        let page_writer = get_test_page_writer();
        let props = Default::default();
        let mut writer = get_test_column_writer::<Int32Type>(page_writer, 1, 0, props);
        let res = writer.write_batch(&[1, 2, 3, 4], None, None);
        assert!(res.is_err());
        if let Err(err) = res {
            assert_eq!(
                format!("{err}"),
                "Parquet error: Definition levels are required, because max definition level = 1"
            );
        }
    }

    #[test]
    fn test_column_writer_invalid_rep_levels() {
        let page_writer = get_test_page_writer();
        let props = Default::default();
        let mut writer = get_test_column_writer::<Int32Type>(page_writer, 0, 1, props);
        let res = writer.write_batch(&[1, 2, 3, 4], None, None);
        assert!(res.is_err());
        if let Err(err) = res {
            assert_eq!(
                format!("{err}"),
                "Parquet error: Repetition levels are required, because max repetition level = 1"
            );
        }
    }

    #[test]
    fn test_column_writer_not_enough_values_to_write() {
        let page_writer = get_test_page_writer();
        let props = Default::default();
        let mut writer = get_test_column_writer::<Int32Type>(page_writer, 1, 0, props);
        let res = writer.write_batch(&[1, 2], Some(&[1, 1, 1, 1]), None);
        assert!(res.is_err());
        if let Err(err) = res {
            assert_eq!(
                format!("{err}"),
                "Parquet error: Expected to write 4 values, but have only 2"
            );
        }
    }

    #[test]
    fn test_column_writer_write_only_one_dictionary_page() {
        let page_writer = get_test_page_writer();
        let props = Default::default();
        let mut writer = get_test_column_writer::<Int32Type>(page_writer, 0, 0, props);
        writer.write_batch(&[1, 2, 3, 4], None, None).unwrap();
        // First page should be correctly written.
        writer.add_data_page().unwrap();
        writer.write_dictionary_page().unwrap();
        let err = writer.write_dictionary_page().unwrap_err().to_string();
        assert_eq!(err, "Parquet error: Dictionary encoder is not set");
    }

    #[test]
    fn test_column_writer_error_when_writing_disabled_dictionary() {
        let page_writer = get_test_page_writer();
        let props = Arc::new(
            WriterProperties::builder()
                .set_dictionary_enabled(false)
                .build(),
        );
        let mut writer = get_test_column_writer::<Int32Type>(page_writer, 0, 0, props);
        writer.write_batch(&[1, 2, 3, 4], None, None).unwrap();
        let err = writer.write_dictionary_page().unwrap_err().to_string();
        assert_eq!(err, "Parquet error: Dictionary encoder is not set");
    }

    #[test]
    fn test_column_writer_boolean_type_does_not_support_dictionary() {
        let page_writer = get_test_page_writer();
        let props = Arc::new(
            WriterProperties::builder()
                .set_dictionary_enabled(true)
                .build(),
        );
        let mut writer = get_test_column_writer::<BoolType>(page_writer, 0, 0, props);
        writer
            .write_batch(&[true, false, true, false], None, None)
            .unwrap();

        let r = writer.close().unwrap();
        // PlainEncoder uses bit writer to write boolean values, which all fit into 1
        // byte.
        assert_eq!(r.bytes_written, 1);
        assert_eq!(r.rows_written, 4);

        let metadata = r.metadata;
        assert_eq!(metadata.encodings(), &vec![Encoding::PLAIN, Encoding::RLE]);
        assert_eq!(metadata.num_values(), 4); // just values
        assert_eq!(metadata.dictionary_page_offset(), None);
    }

    #[test]
    fn test_column_writer_default_encoding_support_bool() {
        check_encoding_write_support::<BoolType>(
            WriterVersion::PARQUET_1_0,
            true,
            &[true, false],
            None,
            &[Encoding::PLAIN, Encoding::RLE],
        );
        check_encoding_write_support::<BoolType>(
            WriterVersion::PARQUET_1_0,
            false,
            &[true, false],
            None,
            &[Encoding::PLAIN, Encoding::RLE],
        );
        check_encoding_write_support::<BoolType>(
            WriterVersion::PARQUET_2_0,
            true,
            &[true, false],
            None,
            &[Encoding::RLE],
        );
        check_encoding_write_support::<BoolType>(
            WriterVersion::PARQUET_2_0,
            false,
            &[true, false],
            None,
            &[Encoding::RLE],
        );
    }

    #[test]
    fn test_column_writer_default_encoding_support_int32() {
        check_encoding_write_support::<Int32Type>(
            WriterVersion::PARQUET_1_0,
            true,
            &[1, 2],
            Some(0),
            &[Encoding::PLAIN, Encoding::RLE, Encoding::RLE_DICTIONARY],
        );
        check_encoding_write_support::<Int32Type>(
            WriterVersion::PARQUET_1_0,
            false,
            &[1, 2],
            None,
            &[Encoding::PLAIN, Encoding::RLE],
        );
        check_encoding_write_support::<Int32Type>(
            WriterVersion::PARQUET_2_0,
            true,
            &[1, 2],
            Some(0),
            &[Encoding::PLAIN, Encoding::RLE, Encoding::RLE_DICTIONARY],
        );
        check_encoding_write_support::<Int32Type>(
            WriterVersion::PARQUET_2_0,
            false,
            &[1, 2],
            None,
            &[Encoding::RLE, Encoding::DELTA_BINARY_PACKED],
        );
    }

    #[test]
    fn test_column_writer_default_encoding_support_int64() {
        check_encoding_write_support::<Int64Type>(
            WriterVersion::PARQUET_1_0,
            true,
            &[1, 2],
            Some(0),
            &[Encoding::PLAIN, Encoding::RLE, Encoding::RLE_DICTIONARY],
        );
        check_encoding_write_support::<Int64Type>(
            WriterVersion::PARQUET_1_0,
            false,
            &[1, 2],
            None,
            &[Encoding::PLAIN, Encoding::RLE],
        );
        check_encoding_write_support::<Int64Type>(
            WriterVersion::PARQUET_2_0,
            true,
            &[1, 2],
            Some(0),
            &[Encoding::PLAIN, Encoding::RLE, Encoding::RLE_DICTIONARY],
        );
        check_encoding_write_support::<Int64Type>(
            WriterVersion::PARQUET_2_0,
            false,
            &[1, 2],
            None,
            &[Encoding::RLE, Encoding::DELTA_BINARY_PACKED],
        );
    }

    #[test]
    fn test_column_writer_default_encoding_support_int96() {
        check_encoding_write_support::<Int96Type>(
            WriterVersion::PARQUET_1_0,
            true,
            &[Int96::from(vec![1, 2, 3])],
            Some(0),
            &[Encoding::PLAIN, Encoding::RLE, Encoding::RLE_DICTIONARY],
        );
        check_encoding_write_support::<Int96Type>(
            WriterVersion::PARQUET_1_0,
            false,
            &[Int96::from(vec![1, 2, 3])],
            None,
            &[Encoding::PLAIN, Encoding::RLE],
        );
        check_encoding_write_support::<Int96Type>(
            WriterVersion::PARQUET_2_0,
            true,
            &[Int96::from(vec![1, 2, 3])],
            Some(0),
            &[Encoding::PLAIN, Encoding::RLE, Encoding::RLE_DICTIONARY],
        );
        check_encoding_write_support::<Int96Type>(
            WriterVersion::PARQUET_2_0,
            false,
            &[Int96::from(vec![1, 2, 3])],
            None,
            &[Encoding::PLAIN, Encoding::RLE],
        );
    }

    #[test]
    fn test_column_writer_default_encoding_support_float() {
        check_encoding_write_support::<FloatType>(
            WriterVersion::PARQUET_1_0,
            true,
            &[1.0, 2.0],
            Some(0),
            &[Encoding::PLAIN, Encoding::RLE, Encoding::RLE_DICTIONARY],
        );
        check_encoding_write_support::<FloatType>(
            WriterVersion::PARQUET_1_0,
            false,
            &[1.0, 2.0],
            None,
            &[Encoding::PLAIN, Encoding::RLE],
        );
        check_encoding_write_support::<FloatType>(
            WriterVersion::PARQUET_2_0,
            true,
            &[1.0, 2.0],
            Some(0),
            &[Encoding::PLAIN, Encoding::RLE, Encoding::RLE_DICTIONARY],
        );
        check_encoding_write_support::<FloatType>(
            WriterVersion::PARQUET_2_0,
            false,
            &[1.0, 2.0],
            None,
            &[Encoding::PLAIN, Encoding::RLE],
        );
    }

    #[test]
    fn test_column_writer_default_encoding_support_double() {
        check_encoding_write_support::<DoubleType>(
            WriterVersion::PARQUET_1_0,
            true,
            &[1.0, 2.0],
            Some(0),
            &[Encoding::PLAIN, Encoding::RLE, Encoding::RLE_DICTIONARY],
        );
        check_encoding_write_support::<DoubleType>(
            WriterVersion::PARQUET_1_0,
            false,
            &[1.0, 2.0],
            None,
            &[Encoding::PLAIN, Encoding::RLE],
        );
        check_encoding_write_support::<DoubleType>(
            WriterVersion::PARQUET_2_0,
            true,
            &[1.0, 2.0],
            Some(0),
            &[Encoding::PLAIN, Encoding::RLE, Encoding::RLE_DICTIONARY],
        );
        check_encoding_write_support::<DoubleType>(
            WriterVersion::PARQUET_2_0,
            false,
            &[1.0, 2.0],
            None,
            &[Encoding::PLAIN, Encoding::RLE],
        );
    }

    #[test]
    fn test_column_writer_default_encoding_support_byte_array() {
        check_encoding_write_support::<ByteArrayType>(
            WriterVersion::PARQUET_1_0,
            true,
            &[ByteArray::from(vec![1u8])],
            Some(0),
            &[Encoding::PLAIN, Encoding::RLE, Encoding::RLE_DICTIONARY],
        );
        check_encoding_write_support::<ByteArrayType>(
            WriterVersion::PARQUET_1_0,
            false,
            &[ByteArray::from(vec![1u8])],
            None,
            &[Encoding::PLAIN, Encoding::RLE],
        );
        check_encoding_write_support::<ByteArrayType>(
            WriterVersion::PARQUET_2_0,
            true,
            &[ByteArray::from(vec![1u8])],
            Some(0),
            &[Encoding::PLAIN, Encoding::RLE, Encoding::RLE_DICTIONARY],
        );
        check_encoding_write_support::<ByteArrayType>(
            WriterVersion::PARQUET_2_0,
            false,
            &[ByteArray::from(vec![1u8])],
            None,
            &[Encoding::RLE, Encoding::DELTA_BYTE_ARRAY],
        );
    }

    #[test]
    fn test_column_writer_default_encoding_support_fixed_len_byte_array() {
        check_encoding_write_support::<FixedLenByteArrayType>(
            WriterVersion::PARQUET_1_0,
            true,
            &[ByteArray::from(vec![1u8]).into()],
            None,
            &[Encoding::PLAIN, Encoding::RLE],
        );
        check_encoding_write_support::<FixedLenByteArrayType>(
            WriterVersion::PARQUET_1_0,
            false,
            &[ByteArray::from(vec![1u8]).into()],
            None,
            &[Encoding::PLAIN, Encoding::RLE],
        );
        check_encoding_write_support::<FixedLenByteArrayType>(
            WriterVersion::PARQUET_2_0,
            true,
            &[ByteArray::from(vec![1u8]).into()],
            Some(0),
            &[Encoding::PLAIN, Encoding::RLE, Encoding::RLE_DICTIONARY],
        );
        check_encoding_write_support::<FixedLenByteArrayType>(
            WriterVersion::PARQUET_2_0,
            false,
            &[ByteArray::from(vec![1u8]).into()],
            None,
            &[Encoding::RLE, Encoding::DELTA_BYTE_ARRAY],
        );
    }

    #[test]
    fn test_column_writer_check_metadata() {
        let page_writer = get_test_page_writer();
        let props = Default::default();
        let mut writer = get_test_column_writer::<Int32Type>(page_writer, 0, 0, props);
        writer.write_batch(&[1, 2, 3, 4], None, None).unwrap();

        let r = writer.close().unwrap();
        assert_eq!(r.bytes_written, 20);
        assert_eq!(r.rows_written, 4);

        let metadata = r.metadata;
        assert_eq!(
            metadata.encodings(),
            &vec![Encoding::PLAIN, Encoding::RLE, Encoding::RLE_DICTIONARY]
        );
        assert_eq!(metadata.num_values(), 4);
        assert_eq!(metadata.compressed_size(), 20);
        assert_eq!(metadata.uncompressed_size(), 20);
        assert_eq!(metadata.data_page_offset(), 0);
        assert_eq!(metadata.dictionary_page_offset(), Some(0));
        if let Some(stats) = metadata.statistics() {
            assert!(stats.has_min_max_set());
            assert_eq!(stats.null_count(), 0);
            assert_eq!(stats.distinct_count(), None);
            if let Statistics::Int32(stats) = stats {
                assert_eq!(stats.min(), &1);
                assert_eq!(stats.max(), &4);
            } else {
                panic!("expecting Statistics::Int32");
            }
        } else {
            panic!("metadata missing statistics");
        }
    }

    #[test]
    fn test_column_writer_check_byte_array_min_max() {
        let page_writer = get_test_page_writer();
        let props = Default::default();
        let mut writer = get_test_decimals_column_writer::<ByteArrayType>(page_writer, 0, 0, props);
        writer
            .write_batch(
                &[
                    ByteArray::from(vec![
                        255u8, 255u8, 255u8, 255u8, 255u8, 255u8, 255u8, 255u8, 179u8, 172u8, 19u8,
                        35u8, 231u8, 90u8, 0u8, 0u8,
                    ]),
                    ByteArray::from(vec![
                        255u8, 255u8, 255u8, 255u8, 255u8, 255u8, 255u8, 255u8, 228u8, 62u8, 146u8,
                        152u8, 177u8, 56u8, 0u8, 0u8,
                    ]),
                    ByteArray::from(vec![
                        0u8, 0u8, 0u8, 0u8, 0u8, 0u8, 0u8, 0u8, 0u8, 0u8, 0u8, 0u8, 0u8, 0u8, 0u8,
                        0u8,
                    ]),
                    ByteArray::from(vec![
                        0u8, 0u8, 0u8, 0u8, 0u8, 0u8, 0u8, 0u8, 41u8, 162u8, 36u8, 26u8, 246u8,
                        44u8, 0u8, 0u8,
                    ]),
                ],
                None,
                None,
            )
            .unwrap();
        let metadata = writer.close().unwrap().metadata;
        if let Some(stats) = metadata.statistics() {
            assert!(stats.has_min_max_set());
            if let Statistics::ByteArray(stats) = stats {
                assert_eq!(
                    stats.min(),
                    &ByteArray::from(vec![
                        255u8, 255u8, 255u8, 255u8, 255u8, 255u8, 255u8, 255u8, 179u8, 172u8, 19u8,
                        35u8, 231u8, 90u8, 0u8, 0u8,
                    ])
                );
                assert_eq!(
                    stats.max(),
                    &ByteArray::from(vec![
                        0u8, 0u8, 0u8, 0u8, 0u8, 0u8, 0u8, 0u8, 41u8, 162u8, 36u8, 26u8, 246u8,
                        44u8, 0u8, 0u8,
                    ])
                );
            } else {
                panic!("expecting Statistics::ByteArray");
            }
        } else {
            panic!("metadata missing statistics");
        }
    }

    #[test]
    fn test_column_writer_uint32_converted_type_min_max() {
        let page_writer = get_test_page_writer();
        let props = Default::default();
        let mut writer = get_test_unsigned_int_given_as_converted_column_writer::<Int32Type>(
            page_writer,
            0,
            0,
            props,
        );
        writer.write_batch(&[0, 1, 2, 3, 4, 5], None, None).unwrap();
        let metadata = writer.close().unwrap().metadata;
        if let Some(stats) = metadata.statistics() {
            assert!(stats.has_min_max_set());
            if let Statistics::Int32(stats) = stats {
                assert_eq!(stats.min(), &0,);
                assert_eq!(stats.max(), &5,);
            } else {
                panic!("expecting Statistics::Int32");
            }
        } else {
            panic!("metadata missing statistics");
        }
    }

    #[test]
    fn test_column_writer_precalculated_statistics() {
        let page_writer = get_test_page_writer();
        let props = Arc::new(
            WriterProperties::builder()
                .set_statistics_enabled(EnabledStatistics::Chunk)
                .build(),
        );
        let mut writer = get_test_column_writer::<Int32Type>(page_writer, 0, 0, props);
        writer
            .write_batch_with_statistics(
                &[1, 2, 3, 4],
                None,
                None,
                Some(&-17),
                Some(&9000),
                Some(55),
            )
            .unwrap();

        let r = writer.close().unwrap();
        assert_eq!(r.bytes_written, 20);
        assert_eq!(r.rows_written, 4);

        let metadata = r.metadata;
        assert_eq!(
            metadata.encodings(),
            &vec![Encoding::PLAIN, Encoding::RLE, Encoding::RLE_DICTIONARY]
        );
        assert_eq!(metadata.num_values(), 4);
        assert_eq!(metadata.compressed_size(), 20);
        assert_eq!(metadata.uncompressed_size(), 20);
        assert_eq!(metadata.data_page_offset(), 0);
        assert_eq!(metadata.dictionary_page_offset(), Some(0));
        if let Some(stats) = metadata.statistics() {
            assert!(stats.has_min_max_set());
            assert_eq!(stats.null_count(), 0);
            assert_eq!(stats.distinct_count().unwrap_or(0), 55);
            if let Statistics::Int32(stats) = stats {
                assert_eq!(stats.min(), &-17);
                assert_eq!(stats.max(), &9000);
            } else {
                panic!("expecting Statistics::Int32");
            }
        } else {
            panic!("metadata missing statistics");
        }
    }

    #[test]
    fn test_mixed_precomputed_statistics() {
        let mut buf = Vec::with_capacity(100);
        let mut write = TrackedWrite::new(&mut buf);
        let page_writer = Box::new(SerializedPageWriter::new(&mut write));
        let props = Default::default();
        let mut writer = get_test_column_writer::<Int32Type>(page_writer, 0, 0, props);

        writer.write_batch(&[1, 2, 3, 4], None, None).unwrap();
        writer
            .write_batch_with_statistics(&[5, 6, 7], None, None, Some(&5), Some(&7), Some(3))
            .unwrap();

        let r = writer.close().unwrap();

        let stats = r.metadata.statistics().unwrap();
        assert_eq!(stats.min_bytes(), 1_i32.to_le_bytes());
        assert_eq!(stats.max_bytes(), 7_i32.to_le_bytes());
        assert_eq!(stats.null_count(), 0);
        assert!(stats.distinct_count().is_none());

        drop(write);

        let props = ReaderProperties::builder()
            .set_backward_compatible_lz4(false)
            .build();
        let reader = SerializedPageReader::new_with_properties(
            Arc::new(Bytes::from(buf)),
            &r.metadata,
            r.rows_written as usize,
            None,
            Arc::new(props),
        )
        .unwrap();

        let pages = reader.collect::<Result<Vec<_>>>().unwrap();
        assert_eq!(pages.len(), 2);

        assert_eq!(pages[0].page_type(), PageType::DICTIONARY_PAGE);
        assert_eq!(pages[1].page_type(), PageType::DATA_PAGE);

        let page_statistics = pages[1].statistics().unwrap();
        assert_eq!(page_statistics.min_bytes(), 1_i32.to_le_bytes());
        assert_eq!(page_statistics.max_bytes(), 7_i32.to_le_bytes());
        assert_eq!(page_statistics.null_count(), 0);
        assert!(page_statistics.distinct_count().is_none());
    }

    #[test]
    fn test_disabled_statistics() {
        let mut buf = Vec::with_capacity(100);
        let mut write = TrackedWrite::new(&mut buf);
        let page_writer = Box::new(SerializedPageWriter::new(&mut write));
        let props = WriterProperties::builder()
            .set_statistics_enabled(EnabledStatistics::None)
            .set_writer_version(WriterVersion::PARQUET_2_0)
            .build();
        let props = Arc::new(props);

        let mut writer = get_test_column_writer::<Int32Type>(page_writer, 1, 0, props);
        writer
            .write_batch(&[1, 2, 3, 4], Some(&[1, 0, 0, 1, 1, 1]), None)
            .unwrap();

        let r = writer.close().unwrap();
        assert!(r.metadata.statistics().is_none());

        drop(write);

        let props = ReaderProperties::builder()
            .set_backward_compatible_lz4(false)
            .build();
        let reader = SerializedPageReader::new_with_properties(
            Arc::new(Bytes::from(buf)),
            &r.metadata,
            r.rows_written as usize,
            None,
            Arc::new(props),
        )
        .unwrap();

        let pages = reader.collect::<Result<Vec<_>>>().unwrap();
        assert_eq!(pages.len(), 2);

        assert_eq!(pages[0].page_type(), PageType::DICTIONARY_PAGE);
        assert_eq!(pages[1].page_type(), PageType::DATA_PAGE_V2);

        match &pages[1] {
            Page::DataPageV2 {
                num_values,
                num_nulls,
                num_rows,
                statistics,
                ..
            } => {
                assert_eq!(*num_values, 6);
                assert_eq!(*num_nulls, 2);
                assert_eq!(*num_rows, 6);
                assert!(statistics.is_none());
            }
            _ => unreachable!(),
        }
    }

    #[test]
    fn test_column_writer_empty_column_roundtrip() {
        let props = Default::default();
        column_roundtrip::<Int32Type>(props, &[], None, None);
    }

    #[test]
    fn test_column_writer_non_nullable_values_roundtrip() {
        let props = Default::default();
        column_roundtrip_random::<Int32Type>(props, 1024, i32::MIN, i32::MAX, 0, 0);
    }

    #[test]
    fn test_column_writer_nullable_non_repeated_values_roundtrip() {
        let props = Default::default();
        column_roundtrip_random::<Int32Type>(props, 1024, i32::MIN, i32::MAX, 10, 0);
    }

    #[test]
    fn test_column_writer_nullable_repeated_values_roundtrip() {
        let props = Default::default();
        column_roundtrip_random::<Int32Type>(props, 1024, i32::MIN, i32::MAX, 10, 10);
    }

    #[test]
    fn test_column_writer_dictionary_fallback_small_data_page() {
        let props = WriterProperties::builder()
            .set_dictionary_page_size_limit(32)
            .set_data_page_size_limit(32)
            .build();
        column_roundtrip_random::<Int32Type>(props, 1024, i32::MIN, i32::MAX, 10, 10);
    }

    #[test]
    fn test_column_writer_small_write_batch_size() {
        for i in &[1usize, 2, 5, 10, 11, 1023] {
            let props = WriterProperties::builder().set_write_batch_size(*i).build();

            column_roundtrip_random::<Int32Type>(props, 1024, i32::MIN, i32::MAX, 10, 10);
        }
    }

    #[test]
    fn test_column_writer_dictionary_disabled_v1() {
        let props = WriterProperties::builder()
            .set_writer_version(WriterVersion::PARQUET_1_0)
            .set_dictionary_enabled(false)
            .build();
        column_roundtrip_random::<Int32Type>(props, 1024, i32::MIN, i32::MAX, 10, 10);
    }

    #[test]
    fn test_column_writer_dictionary_disabled_v2() {
        let props = WriterProperties::builder()
            .set_writer_version(WriterVersion::PARQUET_2_0)
            .set_dictionary_enabled(false)
            .build();
        column_roundtrip_random::<Int32Type>(props, 1024, i32::MIN, i32::MAX, 10, 10);
    }

    #[test]
    fn test_column_writer_compression_v1() {
        let props = WriterProperties::builder()
            .set_writer_version(WriterVersion::PARQUET_1_0)
            .set_compression(Compression::SNAPPY)
            .build();
        column_roundtrip_random::<Int32Type>(props, 2048, i32::MIN, i32::MAX, 10, 10);
    }

    #[test]
    fn test_column_writer_compression_v2() {
        let props = WriterProperties::builder()
            .set_writer_version(WriterVersion::PARQUET_2_0)
            .set_compression(Compression::SNAPPY)
            .build();
        column_roundtrip_random::<Int32Type>(props, 2048, i32::MIN, i32::MAX, 10, 10);
    }

    #[test]
    fn test_column_writer_add_data_pages_with_dict() {
        // ARROW-5129: Test verifies that we add data page in case of dictionary encoding
        // and no fallback occurred so far.
        let mut file = tempfile::tempfile().unwrap();
        let mut write = TrackedWrite::new(&mut file);
        let page_writer = Box::new(SerializedPageWriter::new(&mut write));
        let props = Arc::new(
            WriterProperties::builder()
                .set_data_page_size_limit(10)
                .set_write_batch_size(3) // write 3 values at a time
                .build(),
        );
        let data = &[1, 2, 3, 4, 5, 6, 7, 8, 9, 10];
        let mut writer = get_test_column_writer::<Int32Type>(page_writer, 0, 0, props);
        writer.write_batch(data, None, None).unwrap();
        let r = writer.close().unwrap();

        drop(write);

        // Read pages and check the sequence
        let props = ReaderProperties::builder()
            .set_backward_compatible_lz4(false)
            .build();
        let mut page_reader = Box::new(
            SerializedPageReader::new_with_properties(
                Arc::new(file),
                &r.metadata,
                r.rows_written as usize,
                None,
                Arc::new(props),
            )
            .unwrap(),
        );
        let mut res = Vec::new();
        while let Some(page) = page_reader.get_next_page().unwrap() {
            res.push((page.page_type(), page.num_values(), page.buffer().len()));
        }
        assert_eq!(
            res,
            vec![
                (PageType::DICTIONARY_PAGE, 10, 40),
                (PageType::DATA_PAGE, 9, 10),
                (PageType::DATA_PAGE, 1, 3),
            ]
        );
    }

    #[test]
    fn test_bool_statistics() {
        let stats = statistics_roundtrip::<BoolType>(&[true, false, false, true]);
        assert!(stats.has_min_max_set());
        // Booleans have an unsigned sort order and so are not compatible
        // with the deprecated `min` and `max` statistics
        assert!(!stats.is_min_max_backwards_compatible());
        if let Statistics::Boolean(stats) = stats {
            assert_eq!(stats.min(), &false);
            assert_eq!(stats.max(), &true);
        } else {
            panic!("expecting Statistics::Boolean, got {stats:?}");
        }
    }

    #[test]
    fn test_int32_statistics() {
        let stats = statistics_roundtrip::<Int32Type>(&[-1, 3, -2, 2]);
        assert!(stats.has_min_max_set());
        assert!(stats.is_min_max_backwards_compatible());
        if let Statistics::Int32(stats) = stats {
            assert_eq!(stats.min(), &-2);
            assert_eq!(stats.max(), &3);
        } else {
            panic!("expecting Statistics::Int32, got {stats:?}");
        }
    }

    #[test]
    fn test_int64_statistics() {
        let stats = statistics_roundtrip::<Int64Type>(&[-1, 3, -2, 2]);
        assert!(stats.has_min_max_set());
        assert!(stats.is_min_max_backwards_compatible());
        if let Statistics::Int64(stats) = stats {
            assert_eq!(stats.min(), &-2);
            assert_eq!(stats.max(), &3);
        } else {
            panic!("expecting Statistics::Int64, got {stats:?}");
        }
    }

    #[test]
    fn test_int96_statistics() {
        let input = vec![
            Int96::from(vec![1, 20, 30]),
            Int96::from(vec![3, 20, 10]),
            Int96::from(vec![0, 20, 30]),
            Int96::from(vec![2, 20, 30]),
        ]
        .into_iter()
        .collect::<Vec<Int96>>();

        let stats = statistics_roundtrip::<Int96Type>(&input);
        assert!(stats.has_min_max_set());
        assert!(!stats.is_min_max_backwards_compatible());
        if let Statistics::Int96(stats) = stats {
            assert_eq!(stats.min(), &Int96::from(vec![0, 20, 30]));
            assert_eq!(stats.max(), &Int96::from(vec![3, 20, 10]));
        } else {
            panic!("expecting Statistics::Int96, got {stats:?}");
        }
    }

    #[test]
    fn test_float_statistics() {
        let stats = statistics_roundtrip::<FloatType>(&[-1.0, 3.0, -2.0, 2.0]);
        assert!(stats.has_min_max_set());
        assert!(stats.is_min_max_backwards_compatible());
        if let Statistics::Float(stats) = stats {
            assert_eq!(stats.min(), &-2.0);
            assert_eq!(stats.max(), &3.0);
        } else {
            panic!("expecting Statistics::Float, got {stats:?}");
        }
    }

    #[test]
    fn test_double_statistics() {
        let stats = statistics_roundtrip::<DoubleType>(&[-1.0, 3.0, -2.0, 2.0]);
        assert!(stats.has_min_max_set());
        assert!(stats.is_min_max_backwards_compatible());
        if let Statistics::Double(stats) = stats {
            assert_eq!(stats.min(), &-2.0);
            assert_eq!(stats.max(), &3.0);
        } else {
            panic!("expecting Statistics::Double, got {stats:?}");
        }
    }

    #[test]
    fn test_byte_array_statistics() {
        let input = ["aawaa", "zz", "aaw", "m", "qrs"]
            .iter()
            .map(|&s| s.into())
            .collect::<Vec<_>>();

        let stats = statistics_roundtrip::<ByteArrayType>(&input);
        assert!(!stats.is_min_max_backwards_compatible());
        assert!(stats.has_min_max_set());
        if let Statistics::ByteArray(stats) = stats {
            assert_eq!(stats.min(), &ByteArray::from("aaw"));
            assert_eq!(stats.max(), &ByteArray::from("zz"));
        } else {
            panic!("expecting Statistics::ByteArray, got {stats:?}");
        }
    }

    #[test]
    fn test_fixed_len_byte_array_statistics() {
        let input = ["aawaa", "zz   ", "aaw  ", "m    ", "qrs  "]
            .iter()
            .map(|&s| ByteArray::from(s).into())
            .collect::<Vec<_>>();

        let stats = statistics_roundtrip::<FixedLenByteArrayType>(&input);
        assert!(stats.has_min_max_set());
        assert!(!stats.is_min_max_backwards_compatible());
        if let Statistics::FixedLenByteArray(stats) = stats {
            let expected_min: FixedLenByteArray = ByteArray::from("aaw  ").into();
            assert_eq!(stats.min(), &expected_min);
            let expected_max: FixedLenByteArray = ByteArray::from("zz   ").into();
            assert_eq!(stats.max(), &expected_max);
        } else {
            panic!("expecting Statistics::FixedLenByteArray, got {stats:?}");
        }
    }

    #[test]
    fn test_column_writer_check_float16_min_max() {
        let input = [
            -f16::ONE,
            f16::from_f32(3.0),
            -f16::from_f32(2.0),
            f16::from_f32(2.0),
        ]
        .into_iter()
        .map(|s| ByteArray::from(s).into())
        .collect::<Vec<_>>();

        let stats = float16_statistics_roundtrip(&input);
        assert!(stats.has_min_max_set());
        assert!(stats.is_min_max_backwards_compatible());
        assert_eq!(stats.min(), &ByteArray::from(-f16::from_f32(2.0)));
        assert_eq!(stats.max(), &ByteArray::from(f16::from_f32(3.0)));
    }

    #[test]
    fn test_column_writer_check_float16_nan_middle() {
        let input = [f16::ONE, f16::NAN, f16::ONE + f16::ONE]
            .into_iter()
            .map(|s| ByteArray::from(s).into())
            .collect::<Vec<_>>();

        let stats = float16_statistics_roundtrip(&input);
        assert!(stats.has_min_max_set());
        assert!(stats.is_min_max_backwards_compatible());
        assert_eq!(stats.min(), &ByteArray::from(f16::ONE));
        assert_eq!(stats.max(), &ByteArray::from(f16::ONE + f16::ONE));
    }

    #[test]
    fn test_float16_statistics_nan_middle() {
        let input = [f16::ONE, f16::NAN, f16::ONE + f16::ONE]
            .into_iter()
            .map(|s| ByteArray::from(s).into())
            .collect::<Vec<_>>();

        let stats = float16_statistics_roundtrip(&input);
        assert!(stats.has_min_max_set());
        assert!(stats.is_min_max_backwards_compatible());
        assert_eq!(stats.min(), &ByteArray::from(f16::ONE));
        assert_eq!(stats.max(), &ByteArray::from(f16::ONE + f16::ONE));
    }

    #[test]
    fn test_float16_statistics_nan_start() {
        let input = [f16::NAN, f16::ONE, f16::ONE + f16::ONE]
            .into_iter()
            .map(|s| ByteArray::from(s).into())
            .collect::<Vec<_>>();

        let stats = float16_statistics_roundtrip(&input);
        assert!(stats.has_min_max_set());
        assert!(stats.is_min_max_backwards_compatible());
        assert_eq!(stats.min(), &ByteArray::from(f16::ONE));
        assert_eq!(stats.max(), &ByteArray::from(f16::ONE + f16::ONE));
    }

    #[test]
    fn test_float16_statistics_nan_only() {
        let input = [f16::NAN, f16::NAN]
            .into_iter()
            .map(|s| ByteArray::from(s).into())
            .collect::<Vec<_>>();

        let stats = float16_statistics_roundtrip(&input);
        assert!(!stats.has_min_max_set());
        assert!(stats.is_min_max_backwards_compatible());
    }

    #[test]
    fn test_float16_statistics_zero_only() {
        let input = [f16::ZERO]
            .into_iter()
            .map(|s| ByteArray::from(s).into())
            .collect::<Vec<_>>();

        let stats = float16_statistics_roundtrip(&input);
        assert!(stats.has_min_max_set());
        assert!(stats.is_min_max_backwards_compatible());
        assert_eq!(stats.min(), &ByteArray::from(f16::NEG_ZERO));
        assert_eq!(stats.max(), &ByteArray::from(f16::ZERO));
    }

    #[test]
    fn test_float16_statistics_neg_zero_only() {
        let input = [f16::NEG_ZERO]
            .into_iter()
            .map(|s| ByteArray::from(s).into())
            .collect::<Vec<_>>();

        let stats = float16_statistics_roundtrip(&input);
        assert!(stats.has_min_max_set());
        assert!(stats.is_min_max_backwards_compatible());
        assert_eq!(stats.min(), &ByteArray::from(f16::NEG_ZERO));
        assert_eq!(stats.max(), &ByteArray::from(f16::ZERO));
    }

    #[test]
    fn test_float16_statistics_zero_min() {
        let input = [f16::ZERO, f16::ONE, f16::NAN, f16::PI]
            .into_iter()
            .map(|s| ByteArray::from(s).into())
            .collect::<Vec<_>>();

        let stats = float16_statistics_roundtrip(&input);
        assert!(stats.has_min_max_set());
        assert!(stats.is_min_max_backwards_compatible());
        assert_eq!(stats.min(), &ByteArray::from(f16::NEG_ZERO));
        assert_eq!(stats.max(), &ByteArray::from(f16::PI));
    }

    #[test]
    fn test_float16_statistics_neg_zero_max() {
        let input = [f16::NEG_ZERO, f16::NEG_ONE, f16::NAN, -f16::PI]
            .into_iter()
            .map(|s| ByteArray::from(s).into())
            .collect::<Vec<_>>();

        let stats = float16_statistics_roundtrip(&input);
        assert!(stats.has_min_max_set());
        assert!(stats.is_min_max_backwards_compatible());
        assert_eq!(stats.min(), &ByteArray::from(-f16::PI));
        assert_eq!(stats.max(), &ByteArray::from(f16::ZERO));
    }

    #[test]
    fn test_float_statistics_nan_middle() {
        let stats = statistics_roundtrip::<FloatType>(&[1.0, f32::NAN, 2.0]);
        assert!(stats.has_min_max_set());
        assert!(stats.is_min_max_backwards_compatible());
        if let Statistics::Float(stats) = stats {
            assert_eq!(stats.min(), &1.0);
            assert_eq!(stats.max(), &2.0);
        } else {
            panic!("expecting Statistics::Float");
        }
    }

    #[test]
    fn test_float_statistics_nan_start() {
        let stats = statistics_roundtrip::<FloatType>(&[f32::NAN, 1.0, 2.0]);
        assert!(stats.has_min_max_set());
        assert!(stats.is_min_max_backwards_compatible());
        if let Statistics::Float(stats) = stats {
            assert_eq!(stats.min(), &1.0);
            assert_eq!(stats.max(), &2.0);
        } else {
            panic!("expecting Statistics::Float");
        }
    }

    #[test]
    fn test_float_statistics_nan_only() {
        let stats = statistics_roundtrip::<FloatType>(&[f32::NAN, f32::NAN]);
        assert!(!stats.has_min_max_set());
        assert!(stats.is_min_max_backwards_compatible());
        assert!(matches!(stats, Statistics::Float(_)));
    }

    #[test]
    fn test_float_statistics_zero_only() {
        let stats = statistics_roundtrip::<FloatType>(&[0.0]);
        assert!(stats.has_min_max_set());
        assert!(stats.is_min_max_backwards_compatible());
        if let Statistics::Float(stats) = stats {
            assert_eq!(stats.min(), &-0.0);
            assert!(stats.min().is_sign_negative());
            assert_eq!(stats.max(), &0.0);
            assert!(stats.max().is_sign_positive());
        } else {
            panic!("expecting Statistics::Float");
        }
    }

    #[test]
    fn test_float_statistics_neg_zero_only() {
        let stats = statistics_roundtrip::<FloatType>(&[-0.0]);
        assert!(stats.has_min_max_set());
        assert!(stats.is_min_max_backwards_compatible());
        if let Statistics::Float(stats) = stats {
            assert_eq!(stats.min(), &-0.0);
            assert!(stats.min().is_sign_negative());
            assert_eq!(stats.max(), &0.0);
            assert!(stats.max().is_sign_positive());
        } else {
            panic!("expecting Statistics::Float");
        }
    }

    #[test]
    fn test_float_statistics_zero_min() {
        let stats = statistics_roundtrip::<FloatType>(&[0.0, 1.0, f32::NAN, 2.0]);
        assert!(stats.has_min_max_set());
        assert!(stats.is_min_max_backwards_compatible());
        if let Statistics::Float(stats) = stats {
            assert_eq!(stats.min(), &-0.0);
            assert!(stats.min().is_sign_negative());
            assert_eq!(stats.max(), &2.0);
        } else {
            panic!("expecting Statistics::Float");
        }
    }

    #[test]
    fn test_float_statistics_neg_zero_max() {
        let stats = statistics_roundtrip::<FloatType>(&[-0.0, -1.0, f32::NAN, -2.0]);
        assert!(stats.has_min_max_set());
        assert!(stats.is_min_max_backwards_compatible());
        if let Statistics::Float(stats) = stats {
            assert_eq!(stats.min(), &-2.0);
            assert_eq!(stats.max(), &0.0);
            assert!(stats.max().is_sign_positive());
        } else {
            panic!("expecting Statistics::Float");
        }
    }

    #[test]
    fn test_double_statistics_nan_middle() {
        let stats = statistics_roundtrip::<DoubleType>(&[1.0, f64::NAN, 2.0]);
        assert!(stats.has_min_max_set());
        assert!(stats.is_min_max_backwards_compatible());
        if let Statistics::Double(stats) = stats {
            assert_eq!(stats.min(), &1.0);
            assert_eq!(stats.max(), &2.0);
        } else {
            panic!("expecting Statistics::Double");
        }
    }

    #[test]
    fn test_double_statistics_nan_start() {
        let stats = statistics_roundtrip::<DoubleType>(&[f64::NAN, 1.0, 2.0]);
        assert!(stats.has_min_max_set());
        assert!(stats.is_min_max_backwards_compatible());
        if let Statistics::Double(stats) = stats {
            assert_eq!(stats.min(), &1.0);
            assert_eq!(stats.max(), &2.0);
        } else {
            panic!("expecting Statistics::Double");
        }
    }

    #[test]
    fn test_double_statistics_nan_only() {
        let stats = statistics_roundtrip::<DoubleType>(&[f64::NAN, f64::NAN]);
        assert!(!stats.has_min_max_set());
        assert!(matches!(stats, Statistics::Double(_)));
        assert!(stats.is_min_max_backwards_compatible());
    }

    #[test]
    fn test_double_statistics_zero_only() {
        let stats = statistics_roundtrip::<DoubleType>(&[0.0]);
        assert!(stats.has_min_max_set());
        assert!(stats.is_min_max_backwards_compatible());
        if let Statistics::Double(stats) = stats {
            assert_eq!(stats.min(), &-0.0);
            assert!(stats.min().is_sign_negative());
            assert_eq!(stats.max(), &0.0);
            assert!(stats.max().is_sign_positive());
        } else {
            panic!("expecting Statistics::Double");
        }
    }

    #[test]
    fn test_double_statistics_neg_zero_only() {
        let stats = statistics_roundtrip::<DoubleType>(&[-0.0]);
        assert!(stats.has_min_max_set());
        assert!(stats.is_min_max_backwards_compatible());
        if let Statistics::Double(stats) = stats {
            assert_eq!(stats.min(), &-0.0);
            assert!(stats.min().is_sign_negative());
            assert_eq!(stats.max(), &0.0);
            assert!(stats.max().is_sign_positive());
        } else {
            panic!("expecting Statistics::Double");
        }
    }

    #[test]
    fn test_double_statistics_zero_min() {
        let stats = statistics_roundtrip::<DoubleType>(&[0.0, 1.0, f64::NAN, 2.0]);
        assert!(stats.has_min_max_set());
        assert!(stats.is_min_max_backwards_compatible());
        if let Statistics::Double(stats) = stats {
            assert_eq!(stats.min(), &-0.0);
            assert!(stats.min().is_sign_negative());
            assert_eq!(stats.max(), &2.0);
        } else {
            panic!("expecting Statistics::Double");
        }
    }

    #[test]
    fn test_double_statistics_neg_zero_max() {
        let stats = statistics_roundtrip::<DoubleType>(&[-0.0, -1.0, f64::NAN, -2.0]);
        assert!(stats.has_min_max_set());
        assert!(stats.is_min_max_backwards_compatible());
        if let Statistics::Double(stats) = stats {
            assert_eq!(stats.min(), &-2.0);
            assert_eq!(stats.max(), &0.0);
            assert!(stats.max().is_sign_positive());
        } else {
            panic!("expecting Statistics::Double");
        }
    }

    #[test]
    fn test_compare_greater_byte_array_decimals() {
        assert!(!compare_greater_byte_array_decimals(&[], &[],),);
        assert!(compare_greater_byte_array_decimals(&[1u8,], &[],),);
        assert!(!compare_greater_byte_array_decimals(&[], &[1u8,],),);
        assert!(compare_greater_byte_array_decimals(&[1u8,], &[0u8,],),);
        assert!(!compare_greater_byte_array_decimals(&[1u8,], &[1u8,],),);
        assert!(compare_greater_byte_array_decimals(&[1u8, 0u8,], &[0u8,],),);
        assert!(!compare_greater_byte_array_decimals(
            &[0u8, 1u8,],
            &[1u8, 0u8,],
        ),);
        assert!(!compare_greater_byte_array_decimals(
            &[255u8, 35u8, 0u8, 0u8,],
            &[0u8,],
        ),);
        assert!(compare_greater_byte_array_decimals(
            &[0u8,],
            &[255u8, 35u8, 0u8, 0u8,],
        ),);
    }

    #[test]
    fn test_column_offset_index_metadata() {
        // write data
        // and check the offset index and column index
        let page_writer = get_test_page_writer();
        let props = Default::default();
        let mut writer = get_test_column_writer::<Int32Type>(page_writer, 0, 0, props);
        writer.write_batch(&[1, 2, 3, 4], None, None).unwrap();
        // first page
        writer.flush_data_pages().unwrap();
        // second page
        writer.write_batch(&[4, 8, 2, -5], None, None).unwrap();

        let r = writer.close().unwrap();
        let column_index = r.column_index.unwrap();
        let offset_index = r.offset_index.unwrap();

        assert_eq!(8, r.rows_written);

        // column index
        assert_eq!(2, column_index.null_pages.len());
        assert_eq!(2, offset_index.page_locations.len());
        assert_eq!(BoundaryOrder::UNORDERED, column_index.boundary_order);
        for idx in 0..2 {
            assert!(!column_index.null_pages[idx]);
            assert_eq!(0, column_index.null_counts.as_ref().unwrap()[idx]);
        }

        if let Some(stats) = r.metadata.statistics() {
            assert!(stats.has_min_max_set());
            assert_eq!(stats.null_count(), 0);
            assert_eq!(stats.distinct_count(), None);
            if let Statistics::Int32(stats) = stats {
                // first page is [1,2,3,4]
                // second page is [-5,2,4,8]
                // note that we don't increment here, as this is a non BinaryArray type.
                assert_eq!(stats.min_bytes(), column_index.min_values[1].as_slice());
                assert_eq!(stats.max_bytes(), column_index.max_values.get(1).unwrap());
            } else {
                panic!("expecting Statistics::Int32");
            }
        } else {
            panic!("metadata missing statistics");
        }

        // page location
        assert_eq!(0, offset_index.page_locations[0].first_row_index);
        assert_eq!(4, offset_index.page_locations[1].first_row_index);
    }

    /// Verify min/max value truncation in the column index works as expected
    #[test]
    fn test_column_offset_index_metadata_truncating() {
        // write data
        // and check the offset index and column index
        let page_writer = get_test_page_writer();
        let props = Default::default();
        let mut writer = get_test_column_writer::<FixedLenByteArrayType>(page_writer, 0, 0, props);

        let mut data = vec![FixedLenByteArray::default(); 3];
        // This is the expected min value - "aaa..."
        data[0].set_data(Bytes::from(vec![97_u8; 200]));
        // This is the expected max value - "ZZZ..."
        data[1].set_data(Bytes::from(vec![112_u8; 200]));
        data[2].set_data(Bytes::from(vec![98_u8; 200]));

        writer.write_batch(&data, None, None).unwrap();

        writer.flush_data_pages().unwrap();

        let r = writer.close().unwrap();
        let column_index = r.column_index.unwrap();
        let offset_index = r.offset_index.unwrap();

        assert_eq!(3, r.rows_written);

        // column index
        assert_eq!(1, column_index.null_pages.len());
        assert_eq!(1, offset_index.page_locations.len());
        assert_eq!(BoundaryOrder::ASCENDING, column_index.boundary_order);
        assert!(!column_index.null_pages[0]);
        assert_eq!(0, column_index.null_counts.as_ref().unwrap()[0]);

        if let Some(stats) = r.metadata.statistics() {
            assert!(stats.has_min_max_set());
            assert_eq!(stats.null_count(), 0);
            assert_eq!(stats.distinct_count(), None);
            if let Statistics::FixedLenByteArray(stats) = stats {
                let column_index_min_value = &column_index.min_values[0];
                let column_index_max_value = &column_index.max_values[0];

                // Column index stats are truncated, while the column chunk's aren't.
                assert_ne!(stats.min_bytes(), column_index_min_value.as_slice());
                assert_ne!(stats.max_bytes(), column_index_max_value.as_slice());

                assert_eq!(
                    column_index_min_value.len(),
                    DEFAULT_COLUMN_INDEX_TRUNCATE_LENGTH.unwrap()
                );
                assert_eq!(column_index_min_value.as_slice(), &[97_u8; 64]);
                assert_eq!(
                    column_index_max_value.len(),
                    DEFAULT_COLUMN_INDEX_TRUNCATE_LENGTH.unwrap()
                );

                // We expect the last byte to be incremented
                assert_eq!(
                    *column_index_max_value.last().unwrap(),
                    *column_index_max_value.first().unwrap() + 1
                );
            } else {
                panic!("expecting Statistics::FixedLenByteArray");
            }
        } else {
            panic!("metadata missing statistics");
        }
    }

    #[test]
    fn test_column_offset_index_truncating_spec_example() {
        // write data
        // and check the offset index and column index
        let page_writer = get_test_page_writer();

        // Truncate values at 1 byte
        let builder = WriterProperties::builder().set_column_index_truncate_length(Some(1));
        let props = Arc::new(builder.build());
        let mut writer = get_test_column_writer::<FixedLenByteArrayType>(page_writer, 0, 0, props);

        let mut data = vec![FixedLenByteArray::default(); 1];
        // This is the expected min value
        data[0].set_data(Bytes::from(String::from("Blart Versenwald III")));

        writer.write_batch(&data, None, None).unwrap();

        writer.flush_data_pages().unwrap();

        let r = writer.close().unwrap();
        let column_index = r.column_index.unwrap();
        let offset_index = r.offset_index.unwrap();

        assert_eq!(1, r.rows_written);

        // column index
        assert_eq!(1, column_index.null_pages.len());
        assert_eq!(1, offset_index.page_locations.len());
        assert_eq!(BoundaryOrder::ASCENDING, column_index.boundary_order);
        assert!(!column_index.null_pages[0]);
        assert_eq!(0, column_index.null_counts.as_ref().unwrap()[0]);

        if let Some(stats) = r.metadata.statistics() {
            assert!(stats.has_min_max_set());
            assert_eq!(stats.null_count(), 0);
            assert_eq!(stats.distinct_count(), None);
            if let Statistics::FixedLenByteArray(_stats) = stats {
                let column_index_min_value = &column_index.min_values[0];
                let column_index_max_value = &column_index.max_values[0];

                assert_eq!(column_index_min_value.len(), 1);
                assert_eq!(column_index_max_value.len(), 1);

                assert_eq!("B".as_bytes(), column_index_min_value.as_slice());
                assert_eq!("C".as_bytes(), column_index_max_value.as_slice());

                assert_ne!(column_index_min_value, stats.min_bytes());
                assert_ne!(column_index_max_value, stats.max_bytes());
            } else {
                panic!("expecting Statistics::FixedLenByteArray");
            }
        } else {
            panic!("metadata missing statistics");
        }
    }

    #[test]
    fn test_float16_min_max_no_truncation() {
        // Even if we set truncation to occur at 1 byte, we should not truncate for Float16
        let builder = WriterProperties::builder().set_column_index_truncate_length(Some(1));
        let props = Arc::new(builder.build());
        let page_writer = get_test_page_writer();
        let mut writer = get_test_float16_column_writer(page_writer, props);

        let expected_value = f16::PI.to_le_bytes().to_vec();
        let data = vec![ByteArray::from(expected_value.clone()).into()];
        writer.write_batch(&data, None, None).unwrap();
        writer.flush_data_pages().unwrap();

        let r = writer.close().unwrap();

        // stats should still be written
        // ensure bytes weren't truncated for column index
        let column_index = r.column_index.unwrap();
        let column_index_min_bytes = column_index.min_values[0].as_slice();
        let column_index_max_bytes = column_index.max_values[0].as_slice();
        assert_eq!(expected_value, column_index_min_bytes);
        assert_eq!(expected_value, column_index_max_bytes);

        // ensure bytes weren't truncated for statistics
        let stats = r.metadata.statistics().unwrap();
        assert!(stats.has_min_max_set());
        if let Statistics::FixedLenByteArray(stats) = stats {
            let stats_min_bytes = stats.min_bytes();
            let stats_max_bytes = stats.max_bytes();
            assert_eq!(expected_value, stats_min_bytes);
            assert_eq!(expected_value, stats_max_bytes);
        } else {
            panic!("expecting Statistics::FixedLenByteArray");
        }
    }

    #[test]
    fn test_decimal_min_max_no_truncation() {
        // Even if we set truncation to occur at 1 byte, we should not truncate for Decimal
        let builder = WriterProperties::builder().set_column_index_truncate_length(Some(1));
        let props = Arc::new(builder.build());
        let page_writer = get_test_page_writer();
        let mut writer =
            get_test_decimals_column_writer::<FixedLenByteArrayType>(page_writer, 0, 0, props);

        let expected_value = vec![
            255u8, 255u8, 255u8, 255u8, 255u8, 255u8, 255u8, 255u8, 179u8, 172u8, 19u8, 35u8,
            231u8, 90u8, 0u8, 0u8,
        ];
        let data = vec![ByteArray::from(expected_value.clone()).into()];
        writer.write_batch(&data, None, None).unwrap();
        writer.flush_data_pages().unwrap();

        let r = writer.close().unwrap();

        // stats should still be written
        // ensure bytes weren't truncated for column index
        let column_index = r.column_index.unwrap();
        let column_index_min_bytes = column_index.min_values[0].as_slice();
        let column_index_max_bytes = column_index.max_values[0].as_slice();
        assert_eq!(expected_value, column_index_min_bytes);
        assert_eq!(expected_value, column_index_max_bytes);

        // ensure bytes weren't truncated for statistics
        let stats = r.metadata.statistics().unwrap();
        assert!(stats.has_min_max_set());
        if let Statistics::FixedLenByteArray(stats) = stats {
            let stats_min_bytes = stats.min_bytes();
            let stats_max_bytes = stats.max_bytes();
            assert_eq!(expected_value, stats_min_bytes);
            assert_eq!(expected_value, stats_max_bytes);
        } else {
            panic!("expecting Statistics::FixedLenByteArray");
        }
    }

    #[test]
    fn test_statistics_truncating_byte_array() {
        let page_writer = get_test_page_writer();

        const TEST_TRUNCATE_LENGTH: usize = 1;

        // Truncate values at 1 byte
        let builder =
            WriterProperties::builder().set_statistics_truncate_length(Some(TEST_TRUNCATE_LENGTH));
        let props = Arc::new(builder.build());
        let mut writer = get_test_column_writer::<ByteArrayType>(page_writer, 0, 0, props);

        let mut data = vec![ByteArray::default(); 1];
        // This is the expected min value
        data[0].set_data(Bytes::from(String::from("Blart Versenwald III")));

        writer.write_batch(&data, None, None).unwrap();

        writer.flush_data_pages().unwrap();

        let r = writer.close().unwrap();

        assert_eq!(1, r.rows_written);

        let stats = r.metadata.statistics().expect("statistics");
        assert!(stats.has_min_max_set());
        assert_eq!(stats.null_count(), 0);
        assert_eq!(stats.distinct_count(), None);
        if let Statistics::ByteArray(_stats) = stats {
            let min_value = _stats.min();
            let max_value = _stats.max();

            assert!(!_stats.min_is_exact());
            assert!(!_stats.max_is_exact());

            assert_eq!(min_value.len(), TEST_TRUNCATE_LENGTH);
            assert_eq!(max_value.len(), TEST_TRUNCATE_LENGTH);

            assert_eq!("B".as_bytes(), min_value.as_bytes());
            assert_eq!("C".as_bytes(), max_value.as_bytes());
        } else {
            panic!("expecting Statistics::ByteArray");
        }
    }

    #[test]
    fn test_statistics_truncating_fixed_len_byte_array() {
        let page_writer = get_test_page_writer();

        const TEST_TRUNCATE_LENGTH: usize = 1;

        // Truncate values at 1 byte
        let builder =
            WriterProperties::builder().set_statistics_truncate_length(Some(TEST_TRUNCATE_LENGTH));
        let props = Arc::new(builder.build());
        let mut writer = get_test_column_writer::<FixedLenByteArrayType>(page_writer, 0, 0, props);

        let mut data = vec![FixedLenByteArray::default(); 1];

        const PSEUDO_DECIMAL_VALUE: i128 = 6541894651216648486512564456564654;
        const PSEUDO_DECIMAL_BYTES: [u8; 16] = PSEUDO_DECIMAL_VALUE.to_be_bytes();

        const EXPECTED_MIN: [u8; TEST_TRUNCATE_LENGTH] = [PSEUDO_DECIMAL_BYTES[0]]; // parquet specifies big-endian order for decimals
        const EXPECTED_MAX: [u8; TEST_TRUNCATE_LENGTH] =
            [PSEUDO_DECIMAL_BYTES[0].overflowing_add(1).0];

        // This is the expected min value
        data[0].set_data(Bytes::from(PSEUDO_DECIMAL_BYTES.as_slice()));

        writer.write_batch(&data, None, None).unwrap();

        writer.flush_data_pages().unwrap();

        let r = writer.close().unwrap();

        assert_eq!(1, r.rows_written);

        let stats = r.metadata.statistics().expect("statistics");
        assert!(stats.has_min_max_set());
        assert_eq!(stats.null_count(), 0);
        assert_eq!(stats.distinct_count(), None);
        if let Statistics::FixedLenByteArray(_stats) = stats {
            let min_value = _stats.min();
            let max_value = _stats.max();

            assert!(!_stats.min_is_exact());
            assert!(!_stats.max_is_exact());

            assert_eq!(min_value.len(), TEST_TRUNCATE_LENGTH);
            assert_eq!(max_value.len(), TEST_TRUNCATE_LENGTH);

            assert_eq!(EXPECTED_MIN.as_slice(), min_value.as_bytes());
            assert_eq!(EXPECTED_MAX.as_slice(), max_value.as_bytes());

            let reconstructed_min = i128::from_be_bytes([
                min_value.as_bytes()[0],
                0,
                0,
                0,
                0,
                0,
                0,
                0,
                0,
                0,
                0,
                0,
                0,
                0,
                0,
                0,
            ]);

            let reconstructed_max = i128::from_be_bytes([
                max_value.as_bytes()[0],
                0,
                0,
                0,
                0,
                0,
                0,
                0,
                0,
                0,
                0,
                0,
                0,
                0,
                0,
                0,
            ]);

            // check that the inner value is correctly bounded by the min/max
            println!("min: {reconstructed_min} {PSEUDO_DECIMAL_VALUE}");
            assert!(reconstructed_min <= PSEUDO_DECIMAL_VALUE);
            println!("max {reconstructed_max} {PSEUDO_DECIMAL_VALUE}");
            assert!(reconstructed_max >= PSEUDO_DECIMAL_VALUE);
        } else {
            panic!("expecting Statistics::FixedLenByteArray");
        }
    }

    #[test]
    fn test_send() {
        fn test<T: Send>() {}
        test::<ColumnWriterImpl<Int32Type>>();
    }

    #[test]
    fn test_increment() {
        let v = increment(vec![0, 0, 0]).unwrap();
        assert_eq!(&v, &[0, 0, 1]);

        // Handle overflow
        let v = increment(vec![0, 255, 255]).unwrap();
        assert_eq!(&v, &[1, 0, 0]);

        // Return `None` if all bytes are u8::MAX
        let v = increment(vec![255, 255, 255]);
        assert!(v.is_none());
    }

    #[test]
    fn test_increment_utf8() {
        // Basic ASCII case
        let v = increment_utf8("hello".as_bytes().to_vec()).unwrap();
        assert_eq!(&v, "hellp".as_bytes());

        // Also show that BinaryArray level comparison works here
        let mut greater = ByteArray::new();
        greater.set_data(Bytes::from(v));
        let mut original = ByteArray::new();
        original.set_data(Bytes::from("hello".as_bytes().to_vec()));
        assert!(greater > original);

        // UTF8 string
        let s = "❤️🧡💛💚💙💜";
        let v = increment_utf8(s.as_bytes().to_vec()).unwrap();

        if let Ok(new) = String::from_utf8(v) {
            assert_ne!(&new, s);
            assert_eq!(new, "❤️🧡💛💚💙💝");
            assert!(new.as_bytes().last().unwrap() > s.as_bytes().last().unwrap());
        } else {
            panic!("Expected incremented UTF8 string to also be valid.")
        }

        // Max UTF8 character - should be a No-Op
        let s = char::MAX.to_string();
        assert_eq!(s.len(), 4);
        let v = increment_utf8(s.as_bytes().to_vec());
        assert!(v.is_none());

        // Handle multi-byte UTF8 characters
        let s = "a\u{10ffff}";
        let v = increment_utf8(s.as_bytes().to_vec());
        assert_eq!(&v.unwrap(), "b\u{10ffff}".as_bytes());
    }

    #[test]
    fn test_truncate_utf8() {
        // No-op
        let data = "❤️🧡💛💚💙💜";
        let r = truncate_utf8(data, data.as_bytes().len()).unwrap();
        assert_eq!(r.len(), data.as_bytes().len());
        assert_eq!(&r, data.as_bytes());
        println!("len is {}", data.len());

        // We slice it away from the UTF8 boundary
        let r = truncate_utf8(data, 13).unwrap();
        assert_eq!(r.len(), 10);
        assert_eq!(&r, "❤️🧡".as_bytes());

        // One multi-byte code point, and a length shorter than it, so we can't slice it
        let r = truncate_utf8("\u{0836}", 1);
        assert!(r.is_none());
    }

    #[test]
    fn test_increment_max_binary_chars() {
        let r = increment(vec![0xFF, 0xFE, 0xFD, 0xFF, 0xFF]);
        assert_eq!(&r.unwrap(), &[0xFF, 0xFE, 0xFE, 0x00, 0x00]);

        let incremented = increment(vec![0xFF, 0xFF, 0xFF]);
        assert!(incremented.is_none())
    }

    #[test]
    fn test_no_column_index_when_stats_disabled() {
        // https://github.com/apache/arrow-rs/issues/6010
        // Test that column index is not created/written for all-nulls column when page
        // statistics are disabled.
        let descr = Arc::new(get_test_column_descr::<Int32Type>(1, 0));
        let props = Arc::new(
            WriterProperties::builder()
                .set_statistics_enabled(EnabledStatistics::None)
                .build(),
        );
        let column_writer = get_column_writer(descr, props, get_test_page_writer());
        let mut writer = get_typed_column_writer::<Int32Type>(column_writer);

        let data = Vec::new();
        let def_levels = vec![0; 10];
        writer.write_batch(&data, Some(&def_levels), None).unwrap();
        writer.flush_data_pages().unwrap();

        let column_close_result = writer.close().unwrap();
        assert!(column_close_result.offset_index.is_some());
        assert!(column_close_result.column_index.is_none());
    }

    #[test]
    fn test_boundary_order() -> Result<()> {
        let descr = Arc::new(get_test_column_descr::<Int32Type>(1, 0));
        // min max both ascending
        let column_close_result = write_multiple_pages::<Int32Type>(
            &descr,
            &[
                &[Some(-10), Some(10)],
                &[Some(-5), Some(11)],
                &[None],
                &[Some(-5), Some(11)],
            ],
        )?;
        let boundary_order = column_close_result.column_index.unwrap().boundary_order;
        assert_eq!(boundary_order, BoundaryOrder::ASCENDING);

        // min max both descending
        let column_close_result = write_multiple_pages::<Int32Type>(
            &descr,
            &[
                &[Some(10), Some(11)],
                &[Some(5), Some(11)],
                &[None],
                &[Some(-5), Some(0)],
            ],
        )?;
        let boundary_order = column_close_result.column_index.unwrap().boundary_order;
        assert_eq!(boundary_order, BoundaryOrder::DESCENDING);

        // min max both equal
        let column_close_result = write_multiple_pages::<Int32Type>(
            &descr,
            &[&[Some(10), Some(11)], &[None], &[Some(10), Some(11)]],
        )?;
        let boundary_order = column_close_result.column_index.unwrap().boundary_order;
        assert_eq!(boundary_order, BoundaryOrder::ASCENDING);

        // only nulls
        let column_close_result =
            write_multiple_pages::<Int32Type>(&descr, &[&[None], &[None], &[None]])?;
        let boundary_order = column_close_result.column_index.unwrap().boundary_order;
        assert_eq!(boundary_order, BoundaryOrder::ASCENDING);

        // one page
        let column_close_result =
            write_multiple_pages::<Int32Type>(&descr, &[&[Some(-10), Some(10)]])?;
        let boundary_order = column_close_result.column_index.unwrap().boundary_order;
        assert_eq!(boundary_order, BoundaryOrder::ASCENDING);

        // one non-null page
        let column_close_result =
            write_multiple_pages::<Int32Type>(&descr, &[&[Some(-10), Some(10)], &[None]])?;
        let boundary_order = column_close_result.column_index.unwrap().boundary_order;
        assert_eq!(boundary_order, BoundaryOrder::ASCENDING);

        // min max both unordered
        let column_close_result = write_multiple_pages::<Int32Type>(
            &descr,
            &[
                &[Some(10), Some(11)],
                &[Some(11), Some(16)],
                &[None],
                &[Some(-5), Some(0)],
            ],
        )?;
        let boundary_order = column_close_result.column_index.unwrap().boundary_order;
        assert_eq!(boundary_order, BoundaryOrder::UNORDERED);

        // min max both ordered in different orders
        let column_close_result = write_multiple_pages::<Int32Type>(
            &descr,
            &[
                &[Some(1), Some(9)],
                &[Some(2), Some(8)],
                &[None],
                &[Some(3), Some(7)],
            ],
        )?;
        let boundary_order = column_close_result.column_index.unwrap().boundary_order;
        assert_eq!(boundary_order, BoundaryOrder::UNORDERED);

        Ok(())
    }

    #[test]
    fn test_boundary_order_logical_type() -> Result<()> {
        // ensure that logical types account for different sort order than underlying
        // physical type representation
        let f16_descr = Arc::new(get_test_float16_column_descr(1, 0));
        let fba_descr = {
            let tpe = SchemaType::primitive_type_builder(
                "col",
                FixedLenByteArrayType::get_physical_type(),
            )
            .with_length(2)
            .build()?;
            Arc::new(ColumnDescriptor::new(
                Arc::new(tpe),
                1,
                0,
                ColumnPath::from("col"),
            ))
        };

        let values: &[&[Option<FixedLenByteArray>]] = &[
            &[Some(FixedLenByteArray::from(ByteArray::from(f16::ONE)))],
            &[Some(FixedLenByteArray::from(ByteArray::from(f16::ZERO)))],
            &[Some(FixedLenByteArray::from(ByteArray::from(
                f16::NEG_ZERO,
            )))],
            &[Some(FixedLenByteArray::from(ByteArray::from(f16::NEG_ONE)))],
        ];

        // f16 descending
        let column_close_result =
            write_multiple_pages::<FixedLenByteArrayType>(&f16_descr, values)?;
        let boundary_order = column_close_result.column_index.unwrap().boundary_order;
        assert_eq!(boundary_order, BoundaryOrder::DESCENDING);

        // same bytes, but fba unordered
        let column_close_result =
            write_multiple_pages::<FixedLenByteArrayType>(&fba_descr, values)?;
        let boundary_order = column_close_result.column_index.unwrap().boundary_order;
        assert_eq!(boundary_order, BoundaryOrder::UNORDERED);

        Ok(())
    }

    #[test]
    fn test_interval_stats_should_not_have_min_max() {
        let input = [
            vec![0, 0, 0, 0, 0, 0, 0, 0, 0, 0, 0, 0],
            vec![0, 0, 0, 0, 0, 0, 0, 0, 0, 0, 0, 1],
            vec![0, 0, 0, 0, 0, 0, 0, 0, 0, 0, 0, 2],
        ]
        .into_iter()
        .map(|s| ByteArray::from(s).into())
        .collect::<Vec<_>>();

        let page_writer = get_test_page_writer();
        let mut writer = get_test_interval_column_writer(page_writer);
        writer.write_batch(&input, None, None).unwrap();

        let metadata = writer.close().unwrap().metadata;
        let stats = if let Some(Statistics::FixedLenByteArray(stats)) = metadata.statistics() {
            stats.clone()
        } else {
            panic!("metadata missing statistics");
        };
        assert!(!stats.has_min_max_set());
    }

    fn write_multiple_pages<T: DataType>(
        column_descr: &Arc<ColumnDescriptor>,
        pages: &[&[Option<T::T>]],
    ) -> Result<ColumnCloseResult> {
        let column_writer = get_column_writer(
            column_descr.clone(),
            Default::default(),
            get_test_page_writer(),
        );
        let mut writer = get_typed_column_writer::<T>(column_writer);

        for &page in pages {
            let values = page.iter().filter_map(Clone::clone).collect::<Vec<_>>();
            let def_levels = page
                .iter()
                .map(|maybe_value| if maybe_value.is_some() { 1 } else { 0 })
                .collect::<Vec<_>>();
            writer.write_batch(&values, Some(&def_levels), None)?;
            writer.flush_data_pages()?;
        }

        writer.close()
    }

    /// Performs write-read roundtrip with randomly generated values and levels.
    /// `max_size` is maximum number of values or levels (if `max_def_level` > 0) to write
    /// for a column.
    fn column_roundtrip_random<T: DataType>(
        props: WriterProperties,
        max_size: usize,
        min_value: T::T,
        max_value: T::T,
        max_def_level: i16,
        max_rep_level: i16,
    ) where
        T::T: PartialOrd + SampleUniform + Copy,
    {
        let mut num_values: usize = 0;

        let mut buf: Vec<i16> = Vec::new();
        let def_levels = if max_def_level > 0 {
            random_numbers_range(max_size, 0, max_def_level + 1, &mut buf);
            for &dl in &buf[..] {
                if dl == max_def_level {
                    num_values += 1;
                }
            }
            Some(&buf[..])
        } else {
            num_values = max_size;
            None
        };

        let mut buf: Vec<i16> = Vec::new();
        let rep_levels = if max_rep_level > 0 {
            random_numbers_range(max_size, 0, max_rep_level + 1, &mut buf);
            buf[0] = 0; // Must start on record boundary
            Some(&buf[..])
        } else {
            None
        };

        let mut values: Vec<T::T> = Vec::new();
        random_numbers_range(num_values, min_value, max_value, &mut values);

        column_roundtrip::<T>(props, &values[..], def_levels, rep_levels);
    }

    /// Performs write-read roundtrip and asserts written values and levels.
    fn column_roundtrip<T: DataType>(
        props: WriterProperties,
        values: &[T::T],
        def_levels: Option<&[i16]>,
        rep_levels: Option<&[i16]>,
    ) {
        let mut file = tempfile::tempfile().unwrap();
        let mut write = TrackedWrite::new(&mut file);
        let page_writer = Box::new(SerializedPageWriter::new(&mut write));

        let max_def_level = match def_levels {
            Some(buf) => *buf.iter().max().unwrap_or(&0i16),
            None => 0i16,
        };

        let max_rep_level = match rep_levels {
            Some(buf) => *buf.iter().max().unwrap_or(&0i16),
            None => 0i16,
        };

        let mut max_batch_size = values.len();
        if let Some(levels) = def_levels {
            max_batch_size = max_batch_size.max(levels.len());
        }
        if let Some(levels) = rep_levels {
            max_batch_size = max_batch_size.max(levels.len());
        }

        let mut writer =
            get_test_column_writer::<T>(page_writer, max_def_level, max_rep_level, Arc::new(props));

        let values_written = writer.write_batch(values, def_levels, rep_levels).unwrap();
        assert_eq!(values_written, values.len());
        let result = writer.close().unwrap();

        drop(write);

        let props = ReaderProperties::builder()
            .set_backward_compatible_lz4(false)
            .build();
        let page_reader = Box::new(
            SerializedPageReader::new_with_properties(
                Arc::new(file),
                &result.metadata,
                result.rows_written as usize,
                None,
                Arc::new(props),
            )
            .unwrap(),
        );
        let mut reader = get_test_column_reader::<T>(page_reader, max_def_level, max_rep_level);

        let mut actual_values = Vec::with_capacity(max_batch_size);
        let mut actual_def_levels = def_levels.map(|_| Vec::with_capacity(max_batch_size));
        let mut actual_rep_levels = rep_levels.map(|_| Vec::with_capacity(max_batch_size));

        let (_, values_read, levels_read) = reader
            .read_records(
                max_batch_size,
                actual_def_levels.as_mut(),
                actual_rep_levels.as_mut(),
                &mut actual_values,
            )
            .unwrap();

        // Assert values, definition and repetition levels.

        assert_eq!(&actual_values[..values_read], values);
        match actual_def_levels {
            Some(ref vec) => assert_eq!(Some(&vec[..levels_read]), def_levels),
            None => assert_eq!(None, def_levels),
        }
        match actual_rep_levels {
            Some(ref vec) => assert_eq!(Some(&vec[..levels_read]), rep_levels),
            None => assert_eq!(None, rep_levels),
        }

        // Assert written rows.

        if let Some(levels) = actual_rep_levels {
            let mut actual_rows_written = 0;
            for l in levels {
                if l == 0 {
                    actual_rows_written += 1;
                }
            }
            assert_eq!(actual_rows_written, result.rows_written);
        } else if actual_def_levels.is_some() {
            assert_eq!(levels_read as u64, result.rows_written);
        } else {
            assert_eq!(values_read as u64, result.rows_written);
        }
    }

    /// Performs write of provided values and returns column metadata of those values.
    /// Used to test encoding support for column writer.
    fn column_write_and_get_metadata<T: DataType>(
        props: WriterProperties,
        values: &[T::T],
    ) -> ColumnChunkMetaData {
        let page_writer = get_test_page_writer();
        let props = Arc::new(props);
        let mut writer = get_test_column_writer::<T>(page_writer, 0, 0, props);
        writer.write_batch(values, None, None).unwrap();
        writer.close().unwrap().metadata
    }

    // Function to use in tests for EncodingWriteSupport. This checks that dictionary
    // offset and encodings to make sure that column writer uses provided by trait
    // encodings.
    fn check_encoding_write_support<T: DataType>(
        version: WriterVersion,
        dict_enabled: bool,
        data: &[T::T],
        dictionary_page_offset: Option<i64>,
        encodings: &[Encoding],
    ) {
        let props = WriterProperties::builder()
            .set_writer_version(version)
            .set_dictionary_enabled(dict_enabled)
            .build();
        let meta = column_write_and_get_metadata::<T>(props, data);
        assert_eq!(meta.dictionary_page_offset(), dictionary_page_offset);
        assert_eq!(meta.encodings(), &encodings);
    }

    /// Returns column writer.
    fn get_test_column_writer<'a, T: DataType>(
        page_writer: Box<dyn PageWriter + 'a>,
        max_def_level: i16,
        max_rep_level: i16,
        props: WriterPropertiesPtr,
    ) -> ColumnWriterImpl<'a, T> {
        let descr = Arc::new(get_test_column_descr::<T>(max_def_level, max_rep_level));
        let column_writer = get_column_writer(descr, props, page_writer);
        get_typed_column_writer::<T>(column_writer)
    }

    /// Returns column reader.
    fn get_test_column_reader<T: DataType>(
        page_reader: Box<dyn PageReader>,
        max_def_level: i16,
        max_rep_level: i16,
    ) -> ColumnReaderImpl<T> {
        let descr = Arc::new(get_test_column_descr::<T>(max_def_level, max_rep_level));
        let column_reader = get_column_reader(descr, page_reader);
        get_typed_column_reader::<T>(column_reader)
    }

    /// Returns descriptor for primitive column.
    fn get_test_column_descr<T: DataType>(
        max_def_level: i16,
        max_rep_level: i16,
    ) -> ColumnDescriptor {
        let path = ColumnPath::from("col");
        let tpe = SchemaType::primitive_type_builder("col", T::get_physical_type())
            // length is set for "encoding support" tests for FIXED_LEN_BYTE_ARRAY type,
            // it should be no-op for other types
            .with_length(1)
            .build()
            .unwrap();
        ColumnDescriptor::new(Arc::new(tpe), max_def_level, max_rep_level, path)
    }

    /// Returns page writer that collects pages without serializing them.
    fn get_test_page_writer() -> Box<dyn PageWriter> {
        Box::new(TestPageWriter {})
    }

    struct TestPageWriter {}

    impl PageWriter for TestPageWriter {
        fn write_page(&mut self, page: CompressedPage) -> Result<PageWriteSpec> {
            let mut res = PageWriteSpec::new();
            res.page_type = page.page_type();
            res.uncompressed_size = page.uncompressed_size();
            res.compressed_size = page.compressed_size();
            res.num_values = page.num_values();
            res.offset = 0;
            res.bytes_written = page.data().len() as u64;
            Ok(res)
        }

        fn write_metadata(&mut self, _metadata: &ColumnChunkMetaData) -> Result<()> {
            Ok(())
        }

        fn close(&mut self) -> Result<()> {
            Ok(())
        }
    }

    /// Write data into parquet using [`get_test_page_writer`] and [`get_test_column_writer`] and returns generated statistics.
    fn statistics_roundtrip<T: DataType>(values: &[<T as DataType>::T]) -> Statistics {
        let page_writer = get_test_page_writer();
        let props = Default::default();
        let mut writer = get_test_column_writer::<T>(page_writer, 0, 0, props);
        writer.write_batch(values, None, None).unwrap();

        let metadata = writer.close().unwrap().metadata;
        if let Some(stats) = metadata.statistics() {
            stats.clone()
        } else {
            panic!("metadata missing statistics");
        }
    }

    /// Returns Decimals column writer.
    fn get_test_decimals_column_writer<T: DataType>(
        page_writer: Box<dyn PageWriter>,
        max_def_level: i16,
        max_rep_level: i16,
        props: WriterPropertiesPtr,
    ) -> ColumnWriterImpl<'static, T> {
        let descr = Arc::new(get_test_decimals_column_descr::<T>(
            max_def_level,
            max_rep_level,
        ));
        let column_writer = get_column_writer(descr, props, page_writer);
        get_typed_column_writer::<T>(column_writer)
    }

    /// Returns descriptor for Decimal type with primitive column.
    fn get_test_decimals_column_descr<T: DataType>(
        max_def_level: i16,
        max_rep_level: i16,
    ) -> ColumnDescriptor {
        let path = ColumnPath::from("col");
        let tpe = SchemaType::primitive_type_builder("col", T::get_physical_type())
            .with_length(16)
            .with_logical_type(Some(LogicalType::Decimal {
                scale: 2,
                precision: 3,
            }))
            .with_scale(2)
            .with_precision(3)
            .build()
            .unwrap();
        ColumnDescriptor::new(Arc::new(tpe), max_def_level, max_rep_level, path)
    }

    fn float16_statistics_roundtrip(
        values: &[FixedLenByteArray],
    ) -> ValueStatistics<FixedLenByteArray> {
        let page_writer = get_test_page_writer();
        let mut writer = get_test_float16_column_writer(page_writer, Default::default());
        writer.write_batch(values, None, None).unwrap();

        let metadata = writer.close().unwrap().metadata;
        if let Some(Statistics::FixedLenByteArray(stats)) = metadata.statistics() {
            stats.clone()
        } else {
            panic!("metadata missing statistics");
        }
    }

    fn get_test_float16_column_writer(
        page_writer: Box<dyn PageWriter>,
        props: WriterPropertiesPtr,
    ) -> ColumnWriterImpl<'static, FixedLenByteArrayType> {
        let descr = Arc::new(get_test_float16_column_descr(0, 0));
        let column_writer = get_column_writer(descr, props, page_writer);
        get_typed_column_writer::<FixedLenByteArrayType>(column_writer)
    }

    fn get_test_float16_column_descr(max_def_level: i16, max_rep_level: i16) -> ColumnDescriptor {
        let path = ColumnPath::from("col");
        let tpe =
            SchemaType::primitive_type_builder("col", FixedLenByteArrayType::get_physical_type())
                .with_length(2)
                .with_logical_type(Some(LogicalType::Float16))
                .build()
                .unwrap();
        ColumnDescriptor::new(Arc::new(tpe), max_def_level, max_rep_level, path)
    }

    fn get_test_interval_column_writer(
        page_writer: Box<dyn PageWriter>,
    ) -> ColumnWriterImpl<'static, FixedLenByteArrayType> {
        let descr = Arc::new(get_test_interval_column_descr());
        let column_writer = get_column_writer(descr, Default::default(), page_writer);
        get_typed_column_writer::<FixedLenByteArrayType>(column_writer)
    }

    fn get_test_interval_column_descr() -> ColumnDescriptor {
        let path = ColumnPath::from("col");
        let tpe =
            SchemaType::primitive_type_builder("col", FixedLenByteArrayType::get_physical_type())
                .with_length(12)
                .with_converted_type(ConvertedType::INTERVAL)
                .build()
                .unwrap();
        ColumnDescriptor::new(Arc::new(tpe), 0, 0, path)
    }

    /// Returns column writer for UINT32 Column provided as ConvertedType only
    fn get_test_unsigned_int_given_as_converted_column_writer<'a, T: DataType>(
        page_writer: Box<dyn PageWriter + 'a>,
        max_def_level: i16,
        max_rep_level: i16,
        props: WriterPropertiesPtr,
    ) -> ColumnWriterImpl<'a, T> {
        let descr = Arc::new(get_test_converted_type_unsigned_integer_column_descr::<T>(
            max_def_level,
            max_rep_level,
        ));
        let column_writer = get_column_writer(descr, props, page_writer);
        get_typed_column_writer::<T>(column_writer)
    }

    /// Returns column descriptor for UINT32 Column provided as ConvertedType only
    fn get_test_converted_type_unsigned_integer_column_descr<T: DataType>(
        max_def_level: i16,
        max_rep_level: i16,
    ) -> ColumnDescriptor {
        let path = ColumnPath::from("col");
        let tpe = SchemaType::primitive_type_builder("col", T::get_physical_type())
            .with_converted_type(ConvertedType::UINT_32)
            .build()
            .unwrap();
        ColumnDescriptor::new(Arc::new(tpe), max_def_level, max_rep_level, path)
    }
}<|MERGE_RESOLUTION|>--- conflicted
+++ resolved
@@ -381,7 +381,6 @@
         // Used for level information
         encodings.insert(Encoding::RLE);
 
-<<<<<<< HEAD
         let mut page_metrics = PageMetrics::new();
         let mut column_metrics = ColumnMetrics::<E::T>::new();
 
@@ -393,12 +392,12 @@
             column_metrics = column_metrics
                 .with_repetition_level_histogram(descr.max_rep_level())
                 .with_definition_level_histogram(descr.max_def_level())
-=======
+        }
+
         // Disable column_index_builder if not collecting page statistics.
         let mut column_index_builder = ColumnIndexBuilder::new();
         if statistics_enabled != EnabledStatistics::Page {
             column_index_builder.to_invalid()
->>>>>>> a6353d17
         }
 
         Self {
@@ -412,19 +411,9 @@
             def_levels_sink: vec![],
             rep_levels_sink: vec![],
             data_pages: VecDeque::new(),
-<<<<<<< HEAD
             page_metrics,
             column_metrics,
-            column_index_builder: ColumnIndexBuilder::new(),
-=======
-            page_metrics: PageMetrics {
-                num_buffered_values: 0,
-                num_buffered_rows: 0,
-                num_page_nulls: 0,
-            },
-            column_metrics: ColumnMetrics::<E::T>::new(),
             column_index_builder,
->>>>>>> a6353d17
             offset_index_builder: OffsetIndexBuilder::new(),
             encodings,
             data_page_boundary_ascending: true,
